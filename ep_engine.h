/* -*- Mode: C++; tab-width: 4; c-basic-offset: 4; indent-tabs-mode: nil -*- */

#include "locks.hh"
#include "ep.hh"
#include "flusher.hh"
#include "sqlite-kvstore.hh"
#include "ep_extension.h"
#include <memcached/util.h>

#include <cstdio>
#include <map>
#include <list>
#include <errno.h>

#define NUMBER_OF_SHARDS 4
#define CONNECTION_TIMEOUT 15000
#define MAX_RECONNECT_INTERVAL 30
#define MIN_RECONNECT_INTERVAL 5
#define MAX_RECONNECT_ATTEMPTS 300

extern "C" {
    EXPORT_FUNCTION
    ENGINE_ERROR_CODE create_instance(uint64_t interface,
                                      GET_SERVER_API get_server_api,
                                      ENGINE_HANDLE **handle);
    void EvpHandleDisconnect(const void *cookie,
                             ENGINE_EVENT_TYPE type,
                             const void *event_data,
                             const void *cb_data);
    void *EvpNotifyTapIo(void*arg);
    void EvpHandleTapCallback(const void *cookie,
                              ENGINE_EVENT_TYPE type,
                              const void *event_data,
                              const void *cb_data);
    void EvpClockHandler(const void *cookie,
                         ENGINE_EVENT_TYPE type,
                         const void *event_data,
                         const void *cb_data);
}

#ifdef linux
/* /usr/include/netinet/in.h defines macros from ntohs() to _bswap_nn to
 * optimize the conversion functions, but the prototypes generate warnings
 * from gcc. The conversion methods isn't the bottleneck for my app, so
 * just remove the warnings by undef'ing the optimization ..
 */
#undef ntohs
#undef ntohl
#undef htons
#undef htonl
#endif

#define CMD_STOP_PERSISTENCE  0x80
#define CMD_START_PERSISTENCE 0x81
#define CMD_SET_FLUSH_PARAM 0x82

#define CMD_START_REPLICATION 0x90
#define CMD_STOP_REPLICATION 0x91
#define CMD_SET_TAP_PARAM 0x92

class BoolCallback : public Callback<bool>
{
public:
    virtual void callback(bool &theValue) {
        value = theValue;
    }

    bool getValue() {
        return value;
    }

private:
    bool value;
};

class EventuallyPersistentEngine;

class LookupCallback : public Callback<GetValue> {
public:
    LookupCallback(EventuallyPersistentEngine *e, const void* c) :
       engine(e), cookie(c) {}

    virtual void callback(GetValue &value);
private:
    EventuallyPersistentEngine *engine;
    const void *cookie;
};

/**
 * Class used by the EventuallyPersistentEngine to keep track of all
 * information needed per Tap connection.
 */
class TapConnection {
friend class EventuallyPersistentEngine;
friend class BackFillVisitor;
private:
    /**
     * Add a new item to the tap queue.
     * @return true if the the queue was empty
     */
    bool addEvent(Item *it) {
        return addEvent(it->getKey());
    }

    /**
     * Add a key to the tap queue.
     * @return true if the the queue was empty
     */
    bool addEvent(const std::string &key) {
        bool wasEmpty = queue->empty();
        std::pair<std::set<std::string>::iterator, bool> ret;
        ret = queue_set->insert(key);
        if (ret.second) {
            queue->push_back(key);
        }
        return wasEmpty;
    }

    std::string next() {
        assert(!empty());
        std::string key = queue->front();
        queue->pop_front();
        queue_set->erase(key);
        ++recordsFetched;
        return key;
    }

    bool empty() {
        return queue->empty();
    }

    void flush() {
        pendingFlush = true;
        /* No point of keeping the rep queue when someone wants to flush it */
        queue->clear();
        queue_set->clear();
    }

    bool shouldFlush() {
        bool ret = pendingFlush;
        pendingFlush = false;
        return ret;
    }

    void replaceQueues(std::list<std::string> *q,
                       std::set<std::string> *qs) {
        delete queue_set;
        queue_set = qs;

        std::list<std::string> *old = queue;
        queue = q;

        while (!old->empty()) {
            addEvent(old->front());
            old->pop_front();
        }

        // replaceQueues is called when the backfill is complete.
        pendingBackfill = false;
    }

    bool complete(void) {
        return dumpQueue && empty() && !pendingBackfill;
    }

    TapConnection(const std::string &n, uint32_t f):
        client(n), queue(NULL), queue_set(NULL), flags(f),
        recordsFetched(0), pendingFlush(false), expiry_time((rel_time_t)-1),
        reconnects(0), connected(true), paused(false), backfillAge(0),
        doRunBackfill(false), pendingBackfill(true)
    {
        queue = new std::list<std::string>;
        queue_set = new std::set<std::string>;
    }

    ~TapConnection() {
        delete queue;
        delete queue_set;
    }

    /**
     * String used to identify the client.
     * @todo design the connect packet and fill inn som info here
     */
    std::string client;
    /**
     * The queue of keys that needs to be sent (this is the "live stream")
     */
    std::list<std::string> *queue;
    /**
     * Set to prevent duplicate queue entries.
     *
     * Note that stl::set is O(log n) for ops we care about, so we'll
     * want to look out for this.
     */
    std::set<std::string> *queue_set;
    /**
     * Flags passed by the client
     */
    uint32_t flags;
    /**
     * Counter of the number of records fetched from this stream since the
     * beginning
     */
    size_t recordsFetched;
    /**
     * Do we have a pending flush command?
     */
    bool pendingFlush;

    /**
     * when this tap conneciton expires.
     */
    rel_time_t expiry_time;

    /**
     * Number of times this client reconnected
     */
    uint32_t reconnects;

    /**
     * Is connected?
     */
    bool connected;

    /**
     * is his paused
     */
    bool paused;

    /**
     * Backfill age for the connection
     */
    uint64_t backfillAge;


    /**
     * Dump and disconnect?
     */
    bool dumpQueue;

    /**
     * We don't want to do the backfill in the thread used by the client,
     * because that would block all clients bound to the same thread.
     * Instead we run the backfill the first time we try to walk the
     * stream (that would be in the TAP thread). This would cause the other
     * tap streams to block, but allows all clients to use the cache.
     */
    bool doRunBackfill;

    // True until a backfill has dumped all the content.
    bool pendingBackfill;

    DISALLOW_COPY_AND_ASSIGN(TapConnection);
};

/**
 * Tap client connection
 */
class TapClientConnection {
friend class EventuallyPersistentEngine;
private:
    TapClientConnection(const std::string &n, uint32_t f) : peer(n), flags(f),
        connected(false), reconnects(0), failed(false), retry_interval(0), last_retry(0)
    { }

    void setFailed() {
        failed = true;
        connected = false;
        retry_interval = last_retry += MIN_RECONNECT_INTERVAL;
        if (retry_interval > MAX_RECONNECT_INTERVAL) {
            retry_interval = last_retry = MIN_RECONNECT_INTERVAL;
        }
    }

    bool shouldRetry() {
        if (reconnects++ > MAX_RECONNECT_ATTEMPTS) {
            return false;
        }

        return failed;
    }

    /**
     * String used to identify the peer.
     */
    std::string peer;

    /**
     * Flags passed to the peer
     */
    uint32_t flags;

    /**
     * Is connected?
     */
    bool connected;

    /**
     * Number of reconnect attempts
     */
    int reconnects;

    /**
     * connection attempt failed
     */
    bool failed;

    /**
     * Next retry in seconds
     */
    int retry_interval;

    /**
     * retry interval in seconds
     */
    int last_retry;


    DISALLOW_COPY_AND_ASSIGN(TapClientConnection);
};

/**
 *
 */
class EventuallyPersistentEngine : public ENGINE_HANDLE_V1 {
friend class LookupCallback;
public:
    ENGINE_ERROR_CODE initialize(const char* config)
    {
        ENGINE_ERROR_CODE ret = ENGINE_SUCCESS;
        char *master = NULL;

        if (config != NULL) {
            char *dbn = NULL, *initf = NULL;
            size_t htBuckets = 0;
            size_t htLocks = 0;

            const int max_items = 10;
            struct config_item items[max_items];
            int ii = 0;
            memset(items, 0, sizeof(items));

            items[ii].key = "dbname";
            items[ii].datatype = DT_STRING;
            items[ii].value.dt_string = &dbn;

            ++ii;
            items[ii].key = "initfile";
            items[ii].datatype = DT_STRING;
            items[ii].value.dt_string = &initf;

            ++ii;
            items[ii].key = "warmup";
            items[ii].datatype = DT_BOOL;
            items[ii].value.dt_bool = &warmup;

            ++ii;
            items[ii].key = "waitforwarmup";
            items[ii].datatype = DT_BOOL;
            items[ii].value.dt_bool = &wait_for_warmup;

            ++ii;
            items[ii].key = "tap_keepalive";
            items[ii].datatype = DT_SIZE;
            items[ii].value.dt_size = &tapKeepAlive;

            ++ii;
            items[ii].key = "ht_size";
            items[ii].datatype = DT_SIZE;
            items[ii].value.dt_size = &htBuckets;

            ++ii;
            items[ii].key = "ht_locks";
            items[ii].datatype = DT_SIZE;
            items[ii].value.dt_size = &htLocks;

            ++ii;
            items[ii].key = "tap_peer";
            items[ii].datatype = DT_STRING;
            items[ii].value.dt_string = &master;

            ++ii;
            items[ii].key = "config_file";
            items[ii].datatype = DT_CONFIGFILE;

            ++ii;
            items[ii].key = NULL;

            if (serverApi->core->parse_config(config, items, stderr) != 0) {
                ret = ENGINE_FAILED;
            } else {
                if (dbn != NULL) {
                    dbname = dbn;
                }
                if (initf != NULL) {
                    initFile = initf;
                }
                HashTable::setDefaultNumBuckets(htBuckets);
                HashTable::setDefaultNumLocks(htLocks);
            }
        }

        if (ret == ENGINE_SUCCESS) {
            time_t start = time(NULL);
            try {
                MultiDBSqliteStrategy *strategy =
                    new MultiDBSqliteStrategy(dbname,
                                              initFile,
                                              NUMBER_OF_SHARDS);
                sqliteDb = new StrategicSqlite3(strategy);
            } catch (std::exception& e) {
                std::stringstream ss;
                ss << "Failed to create database: " << e.what() << std::endl;
                if (!dbAccess()) {
                    ss << "No access to \"" << dbname << "\"."
                              << std::endl;
                }

                getLogger()->log(EXTENSION_LOG_WARNING, NULL, "%s",
                                 ss.str().c_str());
                return ENGINE_FAILED;
            }

            databaseInitTime = time(NULL) - start;
            backend = epstore = new EventuallyPersistentStore(sqliteDb);

            if (backend == NULL) {
                ret = ENGINE_ENOMEM;
            } else {
                if (!warmup) {
                    backend->reset();
                }

                SERVER_CALLBACK_API *sapi;
                sapi = getServerApi()->callback;
                sapi->register_callback(ON_DISCONNECT, EvpHandleDisconnect, this);
                sapi->register_callback(ON_TAP_CONNECT, EvpHandleTapCallback, this);
                sapi->register_callback(ON_TAP_TIMEOUT, EvpHandleTapCallback, this);
                sapi->register_callback(ON_TIMER, EvpClockHandler, this);
            }
            startEngineThreads();

            // If requested, don't complete the initialization until the
            // flusher transitions out of the initializing state (i.e
            // warmup is finished).
            const Flusher *flusher = epstore->getFlusher();
            if (wait_for_warmup && flusher) {
                while (flusher->state() == initializing) {
                    sleep(1);
                }
<<<<<<< HEAD
            }

            if (master != NULL) {
                tapEnabled = true;
                tapPeer.assign((const char *)master);
                free(master);

                tapConnect(tapPeer);
            }

=======
            }

            if (master != NULL) {
                tapEnabled = true;
                tapPeer.assign((const char *)master);
                free(master);

                tapConnect(tapPeer);
            }

>>>>>>> dc221895
        }

        if (ret == ENGINE_SUCCESS) {
            getlExtension = new GetlExtension(backend, getServerApi);
            getlExtension->initialize();
        }

        getLogger()->log(EXTENSION_LOG_DEBUG, NULL, "Engine init complete.\n");

        return ret;
    }

    void destroy()
    {
        stopEngineThreads();
    }

    ENGINE_ERROR_CODE itemAllocate(const void* cookie,
                                   item** item,
                                   const void* key,
                                   const size_t nkey,
                                   const size_t nbytes,
                                   const int flags,
                                   const rel_time_t exptime)
    {
        (void)cookie;
        *item = new Item(key, nkey, nbytes, flags, exptime);
        if (*item == NULL) {
            return ENGINE_ENOMEM;
        } else {
            return ENGINE_SUCCESS;
        }
    }

    ENGINE_ERROR_CODE itemDelete(const void* cookie,
                                 const void* key,
                                 const size_t nkey,
                                 uint64_t cas,
                                 uint16_t vbucket)
    {
        (void)cas;
        (void)vbucket;
        std::string k(static_cast<const char*>(key), nkey);
        return itemDelete(cookie, k, vbucket);
    }

    ENGINE_ERROR_CODE itemDelete(const void* cookie,
                                 const std::string &key,
                                 uint16_t vbucket)
    {
        (void)cookie;
        RememberingCallback<bool> delCb;

        backend->del(key, vbucket, delCb);
        delCb.waitForValue();
        if (delCb.val) {
            addDeleteEvent(key);
        }
        return static_cast<ENGINE_ERROR_CODE>(delCb.getStatus());
    }


    void itemRelease(const void* cookie, item *item)
    {
        (void)cookie;
        delete (Item*)item;
    }

    ENGINE_ERROR_CODE get(const void* cookie,
                          item** item,
                          const void* key,
                          const int nkey,
                          uint16_t vbucket)
    {
        (void)cookie;
        (void)vbucket;
        std::string k(static_cast<const char*>(key), nkey);
        RememberingCallback<GetValue> getCb;
        backend->get(k, vbucket, getCb);
        getCb.waitForValue();
        if (getCb.val.getStatus() == ENGINE_SUCCESS) {
            *item = getCb.val.getValue();
            return getCb.val.getStatus();
        } else {
            return getCb.val.getStatus();
        }

    }

    ENGINE_ERROR_CODE getStats(const void* cookie,
                               const char* stat_key,
                               int nkey,
                               ADD_STAT add_stat)
    {
        ENGINE_ERROR_CODE rv = ENGINE_KEY_ENOENT;
        if (stat_key == NULL) {
            rv = doEngineStats(cookie, add_stat);
        } else if (nkey == 3 && strncmp(stat_key, "tap", 3) == 0) {
            rv = doTapStats(cookie, add_stat);
        } else if (nkey == 4 && strncmp(stat_key, "hash", 3) == 0) {
            rv = doHashStats(cookie, add_stat);
        } else if (nkey > 4 && strncmp(stat_key, "key ", 4) == 0) {
            // Non-validating, non-blocking version
            rv = doKeyStats(cookie, add_stat, &stat_key[4], nkey-4, false);
        } else if (nkey > 5 && strncmp(stat_key, "vkey ", 5) == 0) {
            // Validating version; blocks
            rv = doKeyStats(cookie, add_stat, &stat_key[5], nkey-5, true);
        }
        return rv;
    }

    ENGINE_ERROR_CODE store(const void *cookie,
                            item* itm,
                            uint64_t *cas,
                            ENGINE_STORE_OPERATION operation,
                            uint16_t vbucket)
    {
        ENGINE_ERROR_CODE ret;
        BoolCallback callback;
        Item *it = static_cast<Item*>(itm);
        item *i;

        it->setVBucketId(vbucket);

        switch (operation) {
            case OPERATION_CAS:
                if (it->getCas() == 0) {
                    // Using a cas command with a cas wildcard doesn't make sense
                    ret = ENGINE_NOT_STORED;
                    break;
                }
                // FALLTHROUGH
            case OPERATION_SET:
                backend->set(*it, callback);
                if (callback.getValue() &&
                    ((mutation_type_t)callback.getStatus() != IS_LOCKED)) {
                    *cas = it->getCas();
                    addMutationEvent(it);
                    ret = ENGINE_SUCCESS;
                } else if (callback.getStatus() == INVALID_VBUCKET) {
                    ret = ENGINE_NOT_MY_VBUCKET;
                } else {
                    ret = ENGINE_KEY_EEXISTS;
                }
                break;

            case OPERATION_ADD:
                // @todo this isn't atomic!
                if (get(cookie, &i, it->getKey().c_str(), it->getNKey(),
                        vbucket) == ENGINE_SUCCESS) {
                    itemRelease(cookie, i);
                    ret = ENGINE_KEY_EEXISTS;
                } else {
                    backend->set(*it, callback);
                    // unable to set if the key is locked
                    if ((mutation_type_t)callback.getStatus() == IS_LOCKED) {
                        return ENGINE_KEY_EEXISTS;
                    } else if (callback.getStatus() == INVALID_VBUCKET) {
                        return ENGINE_NOT_MY_VBUCKET;
                    }
                    *cas = it->getCas();
                    addMutationEvent(it);
                    ret = ENGINE_SUCCESS;
                }
                break;

            case OPERATION_REPLACE:
                // @todo this isn't atomic!
                if (get(cookie, &i, it->getKey().c_str(), it->getNKey(),
                        vbucket) == ENGINE_SUCCESS) {
                    itemRelease(cookie, i);
                    backend->set(*it, callback);
                    // unable to set if the key is locked
                    if ((mutation_type_t)callback.getStatus() == IS_LOCKED) {
                        return ENGINE_KEY_EEXISTS;
                    }
                    *cas = it->getCas();
                    addMutationEvent(it);
                    ret = ENGINE_SUCCESS;
                } else {
                    ret = ENGINE_NOT_STORED;
                }
                break;

            case OPERATION_APPEND:
            case OPERATION_PREPEND:
                do {
                    if ((ret = get(cookie, &i, it->getKey().c_str(),
                                   it->getNKey(), vbucket)) == ENGINE_SUCCESS) {
                        Item *old = reinterpret_cast<Item*>(i);

                        if (operation == OPERATION_APPEND) {
                            if (!old->append(*it)) {
                                itemRelease(cookie, i);
                                return ENGINE_ENOMEM;
                            }
                        } else {
                            if (!old->prepend(*it)) {
                                itemRelease(cookie, i);
                                return ENGINE_ENOMEM;
                            }
                        }

                        ret = store(cookie, old, cas, OPERATION_CAS, vbucket);
                        itemRelease(cookie, i);
                    }
                } while (ret == ENGINE_KEY_EEXISTS);

                // Map the error code back to what memcacpable expects
                if (ret == ENGINE_KEY_ENOENT) {
                    ret = ENGINE_NOT_STORED;
                }
                break;

            default:
                ret = ENGINE_ENOTSUP;
        }

        return ret;
    }

    ENGINE_ERROR_CODE arithmetic(const void* cookie,
                                 const void* key,
                                 const int nkey,
                                 const bool increment,
                                 const bool create,
                                 const uint64_t delta,
                                 const uint64_t initial,
                                 const rel_time_t exptime,
                                 uint64_t *cas,
                                 uint64_t *result,
                                 uint16_t vbucket)
    {
        item *it = NULL;

        ENGINE_ERROR_CODE ret;
        ret = get(cookie, &it, key, nkey, vbucket);
        if (ret == ENGINE_SUCCESS) {
            Item *item = static_cast<Item*>(it);
            char *endptr;
            uint64_t val = strtoull(item->getData(), &endptr, 10);
            if ((errno != ERANGE) && (isspace(*endptr) || (*endptr == '\0' && endptr != item->getData()))) {
                if (increment) {
                    val += delta;
                } else {
                    if (delta > val) {
                        val = 0;
                    } else {
                        val -= delta;
                    }
                }

                std::stringstream vals;
                vals << val << "\r\n";
                size_t nb = vals.str().length();
                *result = val;
                Item *nit = new Item(key, (uint16_t)nkey, item->getFlags(),
                                     exptime, vals.str().c_str(), nb);
                nit->setCas(item->getCas());
                ret = store(cookie, nit, cas, OPERATION_CAS, vbucket);
                delete nit;
            } else {
                ret = ENGINE_EINVAL;
            }

            delete item;
        } else if (ret == ENGINE_NOT_MY_VBUCKET) {
            return ret;
        } else if (ret == ENGINE_KEY_ENOENT && create) {
            std::stringstream vals;

            vals << initial << "\r\n";
            size_t nb = vals.str().length();

            *result = initial;
            Item *item = new Item(key, (uint16_t)nkey, 0, exptime,
                                  vals.str().c_str(), nb);
            ret = store(cookie, item, cas, OPERATION_ADD, vbucket);
            delete item;
        }

        /* We had a race condition.. just call ourself recursively to retry */
        if (ret == ENGINE_KEY_EEXISTS) {
            return arithmetic(cookie, key, nkey, increment, create, delta,
                              initial, exptime, cas, result, vbucket);
        }

        return ret;
    }



    ENGINE_ERROR_CODE flush(const void *cookie, time_t when)
    {
        (void)cookie;
        ENGINE_ERROR_CODE ret= ENGINE_ENOTSUP;

        if (when == 0) {
            ;
#if 0
            epstore->reset();
            addFlushEvent();
#endif
        }

        return ret;
    }

    tap_event_t walkTapQueue(const void *cookie, item **itm, void **es,
                             uint16_t *nes, uint8_t *ttl, uint16_t *flags,
                             uint32_t *seqno, uint16_t *vbucket) {
        LockHolder lh(tapNotifySync);
        TapConnection *connection = tapConnectionMap[cookie];
        assert(connection);

        if (connection->doRunBackfill) {
            queueBackfill(connection);
        }

        tap_event_t ret = TAP_PAUSE;
        connection->paused = false;

        *es = NULL;
        *nes = 0;
        *ttl = (uint8_t)-1;
        *seqno = 0;
        *flags = 0;

        if (!connection->empty()) {
            std::string key = connection->next();
            lh.unlock();

            ENGINE_ERROR_CODE r;
            /* @todo need to fill in the vbucket id! */
            *vbucket = 0;
            r = get(cookie, itm, key.c_str(), (int)key.length(), 0);
            if (r == ENGINE_SUCCESS) {
                ret = TAP_MUTATION;
            } else if (r == ENGINE_KEY_ENOENT) {
                ret = TAP_DELETION;
                r = itemAllocate(cookie, itm,
                                 key.c_str(), key.length(), 0, 0, 0);
                if (r != ENGINE_SUCCESS) {
                    EXTENSION_LOGGER_DESCRIPTOR *logger;
                    logger = (EXTENSION_LOGGER_DESCRIPTOR*)serverApi->extension->get_extension(EXTENSION_LOGGER);

                    getLogger()->log(EXTENSION_LOG_WARNING, NULL,
                                     "Failed to allocate memory for deletion of: %s\n", key.c_str());
                    ret = TAP_PAUSE;
                }
            }
        } else if (connection->shouldFlush()) {
            ret = TAP_FLUSH;
        } else {
            connection->paused = true;
        }

        if (ret == TAP_PAUSE && connection->complete()) {
            ret = TAP_DISCONNECT;
        }

        return ret;
    }

    void createTapQueue(const void *cookie, std::string &client, uint32_t flags,
                        const void *userdata,
                        size_t nuserdata) {
        // map is set-assocative, so this will create an instance here..
        LockHolder lh(tapNotifySync);
        purgeExpiredTapConnections_UNLOCKED();

        std::string name = "eq_tapq:";
        if (client.length() == 0) {
            char buffer[32];
            snprintf(buffer, sizeof(buffer), "%p", cookie);
            name.append(buffer);
        } else {
            name.append(client);
        }

        TapConnection *tap = NULL;

        std::list<TapConnection*>::iterator iter;
        for (iter = allTaps.begin(); iter != allTaps.end(); ++iter) {
            tap = *iter;
            if (tap->client == name) {
                tap->expiry_time = (rel_time_t)-1;
                ++tap->reconnects;
                break;
            } else {
                tap = NULL;
            }
        }

        // Disconnects aren't quite immediate yet, so if we see a
        // connection request for a client *and* expiry_time is 0, we
        // should kill this guy off.
        if (tap != NULL && tapKeepAlive == 0) {
            getLogger()->log(EXTENSION_LOG_INFO, NULL,
                             "Forcing close of tap client [%s]\n",
                             name.c_str());
            std::map<const void*, TapConnection*>::iterator miter;
            for (miter = tapConnectionMap.begin();
                 miter != tapConnectionMap.end();
                 ++miter) {
                if (miter->second == tap) {
                    break;
                }
            }
            assert(miter != tapConnectionMap.end());
            tapConnectionMap.erase(miter);
            purgeSingleExpiredTapConnection(tap);
            tap = NULL;
        }

        // @todo ensure that we don't have this client alredy
        // if so this should be a reconnect...
        if (tap == NULL) {
            TapConnection *tc = new TapConnection(name, flags);
            allTaps.push_back(tc);
            tapConnectionMap[cookie] = tc;

            if (flags & TAP_CONNECT_FLAG_BACKFILL) { /* */
                uint64_t age;
                assert(nuserdata >= sizeof(age));
                memcpy(&age, userdata, sizeof(age));
                tc->backfillAge = ntohll(age);
            }

            if (tc->backfillAge < (uint64_t)time(NULL)) {
                tc->doRunBackfill = true;
                tc->pendingBackfill = true;
            }

            tc->dumpQueue = flags & TAP_CONNECT_FLAG_DUMP;
        } else {
            tapConnectionMap[cookie] = tap;
            tap->connected = true;
        }
    }

    ENGINE_ERROR_CODE tapNotify(const void *cookie,
                                void *engine_specific,
                                uint16_t nengine,
                                uint8_t ttl,
                                uint16_t tap_flags,
                                tap_event_t tap_event,
                                uint32_t tap_seqno,
                                const void *key,
                                size_t nkey,
                                uint32_t flags,
                                uint32_t exptime,
                                uint64_t cas,
                                const void *data,
                                size_t ndata,
                                uint16_t vbucket)
    {
        (void)engine_specific;
        (void)nengine;
        (void)ttl;
        (void)tap_flags;
        (void)tap_seqno;

        if (!tapEnabled || tapClientConnectionMap[cookie] == NULL) {
            return ENGINE_DISCONNECT;
        }

        switch (tap_event) {
        case TAP_FLUSH:
            return flush(cookie, 0);
        case TAP_DELETION:
        {
            std::string k(static_cast<const char*>(key), nkey);
            // TODO:  Get vbucket ID here.
            return itemDelete(cookie, k, 0);
        }

        case TAP_MUTATION:
        {
            Item *item = new Item(key, (uint16_t)nkey, flags, exptime, data, ndata);
            /* @TODO we don't have CAS now.. we might in the future.. */
            (void)cas;
            uint64_t ncas;
            ENGINE_ERROR_CODE ret = store(cookie, item, &ncas, OPERATION_SET,
                                          vbucket);
            delete item;
            return ret;
        }

        case TAP_OPAQUE:
            break;

        default:
            abort();
        }

        return ENGINE_SUCCESS;
    }


    /**
     * Visit the objects and add them to the tap connecitons queue.
     * @todo this code should honor the backfill time!
     */
    void queueBackfill(TapConnection *tc);

    void handleDisconnect(const void *cookie) {
        LockHolder lh(tapNotifySync);
        std::map<const void*, TapConnection*>::iterator iter;
        iter = tapConnectionMap.find(cookie);
        if (iter != tapConnectionMap.end()) {
            iter->second->expiry_time = serverApi->core->get_current_time()
                + (int)tapKeepAlive;
            iter->second->connected = false;
            tapConnectionMap.erase(iter);
        }
        purgeExpiredTapConnections_UNLOCKED();

        {
            LockHolder tm(tapMutex);
            std::map<const void*, TapClientConnection*>::iterator citer;
            citer = tapClientConnectionMap.find(cookie);
            if (citer != tapClientConnectionMap.end()) {
                TapClientConnection *tc = citer->second;
                if (tc != NULL) {
                    tc->setFailed();
                    if (tapEnabled && tc->peer == tapPeer && tc->shouldRetry()) {
                        getLogger()->log(EXTENSION_LOG_INFO, NULL,
                                         "WARN: Tap connection to %s disconnected. Next retry in %d secs.\n",
                                         tc->peer.c_str(), tc->retry_interval);
                    } else {
                        getLogger()->log(EXTENSION_LOG_WARNING, NULL,
                                         "Tap connection to %s disconnected.\n",
                                         tc->peer.c_str());
                        clientTaps.remove(citer->second);
                        delete citer->second;
                    }
                }
                tapClientConnectionMap.erase(citer);
            }
        }
    }

    protocol_binary_response_status stopFlusher(const char **msg) {
        protocol_binary_response_status rv = PROTOCOL_BINARY_RESPONSE_SUCCESS;
        *msg = NULL;
        if (!epstore->pauseFlusher()) {
            getLogger()->log(EXTENSION_LOG_INFO, NULL,
                             "Attempted to stop flusher in state [%s]\n",
                             epstore->getFlusher()->stateName());
            *msg = "Flusher not running.";
            rv = PROTOCOL_BINARY_RESPONSE_EINVAL;
        }
        return rv;
    }

    protocol_binary_response_status startFlusher(const char **msg) {
        protocol_binary_response_status rv = PROTOCOL_BINARY_RESPONSE_SUCCESS;
        *msg = NULL;
        if (!epstore->resumeFlusher()) {
            getLogger()->log(EXTENSION_LOG_INFO, NULL,
                             "Attempted to start flusher in state [%s]\n",
                             epstore->getFlusher()->stateName());
            *msg = "Flusher not shut down.";
            rv = PROTOCOL_BINARY_RESPONSE_EINVAL;
        }
        return rv;
    }

    void resetStats()
    {
        if (epstore) {
            epstore->resetStats();
        }

        // @todo reset statistics
    }

    void setMinDataAge(int to) {
        epstore->setMinDataAge(to);
    }

    void setQueueAgeCap(int to) {
        epstore->setQueueAgeCap(to);
    }

    void setTxnSize(int to) {
        epstore->setTxnSize(to);
    }

    void onTapConnect(const void *cookie,
                      ENGINE_EVENT_TYPE status,
                      const void *data)
    {
        (void)cookie;

        LockHolder lh(tapMutex);

        TapClientConnection *tc = NULL;
        if (data != NULL) {
            const tap_connection_data_t *d = static_cast<const tap_connection_data_t*>(data);
            tc = static_cast<TapClientConnection*>(d->engine_specific);
            delete reinterpret_cast<const char*>(data);
        }

        if (status == ON_TAP_CONNECT) {
            if (tc != NULL) {
                assert(tapClientConnectionMap[cookie] == NULL);
                tapClientConnectionMap[cookie] = tc;
                tc->connected = true;
                tc->failed = false;
            }
        } else {
            if (tc != NULL) {
                assert(tapClientConnectionMap[cookie] == NULL);
                tc->setFailed();
                if (tapEnabled && tc->peer == tapPeer && tc->shouldRetry()) {
                    std::cerr << "ERROR: Tap connection to " << tc->peer << " failed."
                              << " Next retry in " << tc->retry_interval << " secs." <<  std::endl;
                } else {
                    std::cerr << "ERROR: Tap connection to " << tc->peer
                              << " exceeded maximum retries." << std::endl;
                    clientTaps.remove(tc);
                    delete tc;
                }
            }
        }
    }

    void clockHandler() {
        LockHolder lh(tapMutex);
        std::list<TapClientConnection*>::iterator iter;
        for (iter = clientTaps.begin(); iter != clientTaps.end(); iter++) {
            TapClientConnection *tc = *iter;
            if (tc->failed && --tc->retry_interval == 0) {
                tc->failed = false;
                tapConnect(tc);
            }
        }
    }

    bool startReplication() {
        LockHolder lh(tapMutex);
        if (!tapPeer.empty() && !tapEnabled && clientTaps.empty()) {
            tapEnabled = true;
            lh.unlock();

            tapConnect(tapPeer);
            return true;
        }
        return false;
    }

    void stopReplication() {
        LockHolder ltm(tapMutex);
        tapEnabled = false;

        std::map<const void*, TapClientConnection*>::iterator citer;
        citer = tapClientConnectionMap.begin();
        while (citer != tapClientConnectionMap.end()) {
            serverApi->core->notify_io_complete(citer->first, ENGINE_DISCONNECT);
            citer++;
        }
    }

    void setTapPeer(const char *peer) {
        std::string newPeer = peer;
        if (tapPeer != newPeer) {
            tapEnabled = false;
            tapPeer = newPeer;
        }
    }

    ~EventuallyPersistentEngine() {
        delete epstore;
        delete sqliteDb;
        delete getlExtension;
    }

    engine_info *getInfo() {
        return &info.info;
    }

private:
    EventuallyPersistentEngine(GET_SERVER_API get_server_api);
    friend ENGINE_ERROR_CODE create_instance(uint64_t interface,
                                             GET_SERVER_API get_server_api,
                                             ENGINE_HANDLE **handle);

    void updateTapStats(void) {
        LockHolder lh(tapNotifySync);
        size_t depth = 0, totalSent = 0;
        std::map<const void*, TapConnection*>::iterator iter;
        for (iter = tapConnectionMap.begin(); iter != tapConnectionMap.end(); iter++) {
            depth += iter->second->queue->size();
            totalSent += iter->second->recordsFetched;
        }
        lh.unlock();

        // Use the depth and number of records fetched we calculated above.
        epstore->setTapStats(depth, totalSent);
    }

    void notifyTapIoThreadMain(void) {
        LockHolder lh(tapNotifySync);
        // We should pause unless we purged some connections or
        // all queues have items.
        bool shouldPause = purgeExpiredTapConnections_UNLOCKED() == 0;
        // see if I have some channels that I have to signal..
        std::map<const void*, TapConnection*>::iterator iter;
        for (iter = tapConnectionMap.begin(); iter != tapConnectionMap.end(); iter++) {
            if (!iter->second->queue->empty()) {
                shouldPause = false;
            }
        }

        if (shouldPause) {
            tapNotifySync.wait();
            purgeExpiredTapConnections_UNLOCKED();
        }

        // Create a copy of the list so that we can release the lock
        std::map<const void*, TapConnection*> tcm = tapConnectionMap;

        lh.unlock();

        for (iter = tcm.begin(); iter != tcm.end(); iter++) {
            if (iter->second->paused) {
                serverApi->core->notify_io_complete(iter->first, ENGINE_SUCCESS);
            }
        }
    }

    friend void *EvpNotifyTapIo(void*arg);
    void notifyTapIoThread(void) {
        // Fix clean shutdown!!!
        while (!shutdown) {

            updateTapStats();
            notifyTapIoThreadMain();

            // Prevent the notify thread from busy-looping while
            // holding locks when there's work to do.
            sleep(1);
        }
    }

    void purgeSingleExpiredTapConnection(TapConnection *tc) {
        allTaps.remove(tc);
        /* Assert that the connection doesn't live in the map.. */
        /* TROND: Remove this when we're sure we don't have a bug here */
        assert(!mapped(tc));
        delete tc;
    }

    bool mapped(TapConnection *tc) {
        bool rv = false;
        std::map<const void*, TapConnection*>::iterator it;
        for (it = tapConnectionMap.begin();
             it != tapConnectionMap.end();
             ++it) {
            if (it->second == tc) {
                rv = true;
            }
        }
        return rv;
    }

    int purgeExpiredTapConnections_UNLOCKED() {
        rel_time_t now = serverApi->core->get_current_time();
        std::list<TapConnection*> deadClients;

        std::list<TapConnection*>::iterator iter;
        for (iter = allTaps.begin(); iter != allTaps.end(); iter++) {
            TapConnection *tc = *iter;
            if (tc->expiry_time <= now && !mapped(tc) && !tc->connected) {
                deadClients.push_back(tc);
            }
        }

        for (iter = deadClients.begin(); iter != deadClients.end(); iter++) {
            TapConnection *tc = *iter;
            purgeSingleExpiredTapConnection(tc);
        }

        return static_cast<int>(deadClients.size());
    }

    friend class BackFillVisitor;
    bool setEvents(const std::string &name,
                   std::list<std::string> *q,
                   std::set<std::string> *qs)
    {
        bool notify = true;
        bool found = false;
        LockHolder lh(tapNotifySync);

        std::list<TapConnection*>::iterator iter;
        for (iter = allTaps.begin(); iter != allTaps.end(); iter++) {
            TapConnection *tc = *iter;
            if (tc->client == name) {
                found = true;
                tc->replaceQueues(q, qs);
                notify = tc->paused; // notify if paused
            }
        }

        if (notify) {
            tapNotifySync.notify();
        }

        return found;
    }

    void addEvent(const std::string &str)
    {
        bool notify = false;
        LockHolder lh(tapNotifySync);

        std::list<TapConnection*>::iterator iter;
        for (iter = allTaps.begin(); iter != allTaps.end(); iter++) {
            TapConnection *tc = *iter;
            if (!tc->dumpQueue && tc->addEvent(str) && tc->paused) {
                notify = true;
            }
        }

        if (notify) {
            tapNotifySync.notify();
        }
    }

    void addMutationEvent(Item *it) {
        // Currently we use the same queue for all kinds of events..
        addEvent(it->getKey());
    }

    void addDeleteEvent(const std::string &key) {
        // Currently we use the same queue for all kinds of events..
        addEvent(key);
    }

    void addFlushEvent() {
        LockHolder lh(tapNotifySync);
        bool notify = false;
        std::list<TapConnection*>::iterator iter;
        for (iter = allTaps.begin(); iter != allTaps.end(); iter++) {
            TapConnection *tc = *iter;
            if (!tc->dumpQueue) {
                tc->flush();
                notify = true;
            }
        }
        if (notify) {
            tapNotifySync.notify();
        }
    }

    void add_casted_stat(const char *k, const char *v,
                         ADD_STAT add_stat, const void *cookie) {
        add_stat(k, static_cast<uint16_t>(strlen(k)),
                 v, static_cast<uint32_t>(strlen(v)), cookie);
    }

    void add_casted_stat(const char *k, uint64_t v,
                         ADD_STAT add_stat, const void *cookie) {
        std::stringstream vals;
        vals << v;
        add_casted_stat(k, vals.str().c_str(), add_stat, cookie);
    }

    template <typename T>
    void add_casted_stat(const char *k, const Atomic<T> &v,
                         ADD_STAT add_stat, const void *cookie) {
        add_casted_stat(k, v.get(), add_stat, cookie);
    }

    void startEngineThreads(void);
    void stopEngineThreads(void) {
        LockHolder lh(tapNotifySync);
        shutdown = true;
        tapNotifySync.notify();
        lh.unlock();
        pthread_join(notifyThreadId, NULL);
    }


    bool dbAccess(void) {
        bool ret = true;
        if (access(dbname, F_OK) == -1) {
            // file does not exist.. let's try to create it..
            FILE *fp = fopen(dbname, "w");
            if (fp == NULL) {
                ret= false;
            } else {
                fclose(fp);
                std::remove(dbname);
            }
        } else if (access(dbname, R_OK) == -1 || access(dbname, W_OK) == -1) {
            ret = false;
        }

        return ret;
    }

    ENGINE_ERROR_CODE doEngineStats(const void *cookie, ADD_STAT add_stat)
    {
        if (epstore) {
            EPStats &epstats = epstore->getStats();

            add_casted_stat("ep_version", VERSION, add_stat, cookie);
            add_casted_stat("ep_storage_age",
                            epstats.dirtyAge, add_stat, cookie);
            add_casted_stat("ep_storage_age_highwat",
                            epstats.dirtyAgeHighWat, add_stat, cookie);
            add_casted_stat("ep_min_data_age",
                            epstats.min_data_age, add_stat, cookie);
            add_casted_stat("ep_queue_age_cap",
                            epstats.queue_age_cap, add_stat, cookie);
            add_casted_stat("ep_max_txn_size",
                            epstore->getTxnSize(), add_stat, cookie);
            add_casted_stat("ep_data_age",
                            epstats.dataAge, add_stat, cookie);
            add_casted_stat("ep_data_age_highwat",
                            epstats.dataAgeHighWat, add_stat, cookie);
            add_casted_stat("ep_too_young",
                            epstats.tooYoung, add_stat, cookie);
            add_casted_stat("ep_too_old",
                            epstats.tooOld, add_stat, cookie);
            add_casted_stat("ep_total_enqueued",
                            epstats.totalEnqueued, add_stat, cookie);
            add_casted_stat("ep_total_persisted",
                            epstats.totalPersisted, add_stat, cookie);
            add_casted_stat("ep_item_flush_failed",
                            epstats.flushFailed, add_stat, cookie);
            add_casted_stat("ep_item_commit_failed",
                            epstats.commitFailed, add_stat, cookie);
            add_casted_stat("ep_queue_size",
                            epstats.queue_size, add_stat, cookie);
            add_casted_stat("ep_flusher_todo",
                            epstats.flusher_todo, add_stat, cookie);
            add_casted_stat("ep_flusher_state",
                            epstore->getFlusher()->stateName(),
                            add_stat, cookie);
            add_casted_stat("ep_commit_time",
                            epstats.commit_time, add_stat, cookie);
            add_casted_stat("ep_flush_duration",
                            epstats.flushDuration, add_stat, cookie);
            add_casted_stat("ep_flush_duration_highwat",
                            epstats.flushDurationHighWat, add_stat, cookie);
            add_casted_stat("curr_items", epstats.curr_items, add_stat,
                            cookie);

            if (warmup) {
                add_casted_stat("ep_warmup_thread",
                                epstats.warmupComplete.get() ? "complete" : "running",
                                add_stat, cookie);
                add_casted_stat("ep_warmed_up", epstats.warmedUp, add_stat, cookie);
                if (epstats.warmupComplete.get()) {
                    add_casted_stat("ep_warmup_time", epstats.warmupTime,
                                    add_stat, cookie);
                }
            }

            add_casted_stat("ep_tap_total_queue", epstats.tap_queue,
                            add_stat, cookie);
            add_casted_stat("ep_tap_total_fetched", epstats.tap_fetched,
                            add_stat, cookie);
            add_casted_stat("ep_tap_keepalive", tapKeepAlive,
                            add_stat, cookie);
        }

        add_casted_stat("ep_dbname", dbname, add_stat, cookie);
        add_casted_stat("ep_dbinit", databaseInitTime, add_stat, cookie);
        add_casted_stat("ep_warmup", warmup ? "true" : "false",
                        add_stat, cookie);
        return ENGINE_SUCCESS;
    }

    ENGINE_ERROR_CODE doHashStats(const void *cookie, ADD_STAT add_stat) {
        HashTableDepthStatVisitor depthVisitor;
        if (epstore) {
            epstore->visitDepth(depthVisitor);
        }
        add_casted_stat("ep_hash_bucket_size", epstore->getHashSize(), add_stat, cookie);
        add_casted_stat("ep_hash_num_locks", epstore->getHashLocks(), add_stat, cookie);
        add_casted_stat("ep_hash_min_depth", depthVisitor.min, add_stat, cookie);
        add_casted_stat("ep_hash_max_depth", depthVisitor.max, add_stat, cookie);
        return ENGINE_SUCCESS;
    }

    ENGINE_ERROR_CODE doTapStats(const void *cookie, ADD_STAT add_stat) {
        std::list<TapConnection*>::iterator iter;
        if (epstore) {
            EPStats &epstats = epstore->getStats();
            add_casted_stat("ep_tap_total_queue", epstats.tap_queue, add_stat, cookie);
            add_casted_stat("ep_tap_total_fetched", epstats.tap_fetched, add_stat, cookie);
            add_casted_stat("ep_tap_keepalive", tapKeepAlive, add_stat, cookie);
        }
        int totalTaps = 0;
        LockHolder lh(tapNotifySync);
        for (iter = allTaps.begin(); iter != allTaps.end(); iter++) {
            char tap[80];
            totalTaps++;
            TapConnection *tc = *iter;
            sprintf(tap, "%s:qlen", tc->client.c_str());
            add_casted_stat(tap, tc->queue->size(), add_stat, cookie);
            sprintf(tap, "%s:rec_fetched", tc->client.c_str());
            add_casted_stat(tap, tc->recordsFetched, add_stat, cookie);
            if (tc->reconnects > 0) {
                sprintf(tap, "%s:reconnects", tc->client.c_str());
                add_casted_stat(tap, tc->reconnects, add_stat, cookie);
            }
            if (tc->backfillAge != 0) {
                sprintf(tap, "%s:backfill_age", tc->client.c_str());
                add_casted_stat(tap, (size_t)tc->backfillAge, add_stat, cookie);
            }
        }
        add_casted_stat("ep_tap_count", totalTaps, add_stat, cookie);

        add_casted_stat("ep_replication_peer",
                        tapPeer.empty()? "none": tapPeer.c_str(), add_stat, cookie);
        add_casted_stat("ep_replication_state",
                        tapEnabled? "enabled": "disabled", add_stat, cookie);

        bool tapFound = false;
        bool tapConnected = false;
        {
            LockHolder ltm(tapMutex);
            std::list<TapClientConnection*>::iterator tap_iter;
            for (tap_iter = clientTaps.begin(); tap_iter != clientTaps.end(); tap_iter++) {
                TapClientConnection *tc = *tap_iter;
                tapFound = true;
                if (tc->connected) tapConnected = true;
            }
        }
        const char *repStatus;
        if (tapFound) {
            if (tapConnected && !tapEnabled) repStatus = "stopping";
            else if (tapConnected) repStatus = "running";
            else repStatus = "connecting";
        } else {
            repStatus = "stopped";
        }
        add_casted_stat("ep_replication_status", repStatus, add_stat, cookie);

        return ENGINE_SUCCESS;
    }

    void addLookupResult(const void *cookie, Item *result) {
        LockHolder lh(lookupMutex);
        std::map<const void*, Item*>::iterator it = lookups.find(cookie);
        if (it != lookups.end()) {
            if (it->second != NULL) {
                getLogger()->log(EXTENSION_LOG_DEBUG, NULL,
                    "Cleaning up old lookup result for '%s'\n",
                    it->second->getKey().c_str());
                delete it->second;
            } else {
                getLogger()->log(EXTENSION_LOG_DEBUG, NULL,
                    "Cleaning up old null lookup result\n");
            }
            lookups.erase(it);
        }
        lookups[cookie] = result;
    }

    bool fetchLookupResult(const void *cookie, Item **item) {
        // This will return *and erase* the lookup result for a connection.
        // You look it up, you own it.
        LockHolder lh(lookupMutex);
        std::map<const void*, Item*>::iterator it = lookups.find(cookie);
        if (it != lookups.end()) {
            *item = it->second;
            lookups.erase(it);
            return true;
        } else {
            return false;
        }
    }

    ENGINE_ERROR_CODE doKeyStats(const void *cookie, ADD_STAT add_stat,
                                 const char *k, int nkey, bool validate=false)
    {
        std::string key(k, nkey);
        ENGINE_ERROR_CODE rv = ENGINE_FAILED;

        if (epstore) {
            Item *it = NULL;
            shared_ptr<Item> diskItem;
            struct key_stats kstats;
            rel_time_t now = ep_current_time();
            if (fetchLookupResult(cookie, &it)) {
                diskItem.reset(it); // Will be null if the key was not found
                if (!validate) {
                    getLogger()->log(EXTENSION_LOG_DEBUG, NULL,
                        "Found lookup results for non-validating key stat call. Would have leaked\n");
                    diskItem.reset();
                }
            } else if (validate) {
                shared_ptr<LookupCallback> cb(new LookupCallback(this, cookie));
                // TODO:  Need a proper vbucket ID here.
                epstore->getFromUnderlying(key, 0, cb);
                return ENGINE_EWOULDBLOCK;
            }

            // TODO:  Need a proper vbucket ID here.
            if (epstore->getKeyStats(k, 0, kstats)) {
                std::string valid("this_is_a_bug");
                if (validate) {
                    if (kstats.dirty) {
                        valid.assign("dirty");
                    } else {
                        RememberingCallback<GetValue> cb;
                        // TODO:  Need a proper vbucket ID here.
                        backend->get(key, 0, cb);
                        cb.waitForValue();
                        if (cb.getStatus() == ENGINE_SUCCESS) {
                            shared_ptr<Item> item(cb.val.getValue());
                            if (diskItem.get()) {
                                // Both items exist
                                if (diskItem->getNBytes() != item->getNBytes()) {
                                    valid.assign("length_mismatch");
                                } else if (memcmp(diskItem->getData(), item->getData(),
                                           diskItem->getNBytes()) != 0) {
                                    valid.assign("data_mismatch");
                                } else if (diskItem->getFlags() != item->getFlags()) {
                                    valid.assign("flags_mismatch");
                                } else {
                                    valid.assign("valid");
                                }
                            } else {
                                // Since we do the disk lookup first, this could
                                // be transient
                                valid.assign("ram_but_not_disk");
                            }
                        } else {
                            valid.assign("item_deleted");
                        }
                    }
                    getLogger()->log(EXTENSION_LOG_DEBUG, NULL, "Key '%s' is %s\n",
                                     key.c_str(), valid.c_str());
                }
                add_casted_stat("key_is_dirty", kstats.dirty, add_stat, cookie);
                add_casted_stat("key_exptime", kstats.exptime, add_stat, cookie);
                add_casted_stat("key_flags", kstats.flags, add_stat, cookie);
                add_casted_stat("key_cas", kstats.cas, add_stat, cookie);
                add_casted_stat("key_dirtied", kstats.dirty ? now -
                                kstats.dirtied : 0, add_stat, cookie);
                add_casted_stat("key_data_age", kstats.dirty ? now -
                                kstats.data_age : 0, add_stat, cookie);
                if (validate) {
                    add_casted_stat("key_valid", valid.c_str(), add_stat, cookie);
                }
                rv = ENGINE_SUCCESS;
            } else {
                rv = ENGINE_KEY_ENOENT;
            }
        }
        return rv;
    }

    void tapConnect(std::string &peer) {
        uint32_t flags = 0;

        LockHolder lh(tapMutex);
        bool found = false;
        std::list<TapClientConnection*>::iterator iter;
        for (iter = clientTaps.begin(); iter != clientTaps.end(); iter++) {
            TapClientConnection *tc = *iter;
            assert(tc->peer == tapPeer);
            found = true;
            break;
        }

        if (!found) {
            TapClientConnection *tc = new TapClientConnection(peer, flags);
            clientTaps.push_back(tc);
            tapConnect(tc);
        }
    }

    void tapConnect(TapClientConnection *tc) {
        char *backfill;
        uint64_t backfillage;

        char *data = new char[sizeof(tap_connection_data_t) + sizeof(backfillage) + 1];
        tap_connection_data_t *cdata = reinterpret_cast<tap_connection_data_t*>(data);

        cdata->flags = 0;
        cdata->engine_specific = tc;
        cdata->nuserdata = 0;
        cdata->userdata = data + sizeof(tap_connection_data_t);

        if ((backfill = getenv("MEMCACHED_TAP_BACKFILL_AGE")) != NULL) {
            backfillage = strtoull(backfill, NULL, 10);
            cdata->flags |= TAP_CONNECT_FLAG_BACKFILL;
            backfillage = htonll(backfillage);
            cdata->nuserdata = sizeof(backfillage);
            memcpy(cdata->userdata, &backfillage, sizeof(backfillage));
        }

        serverApi->core->tap_connect(tc->peer.c_str(), CONNECTION_TIMEOUT, cdata);
    }

    const char *dbname;
    const char *initFile;
    bool warmup;
    bool wait_for_warmup;
    SERVER_HANDLE_V1 *serverApi;
    KVStore *backend;
    StrategicSqlite3 *sqliteDb;
    EventuallyPersistentStore *epstore;
    std::map<const void*, TapConnection*> tapConnectionMap;
    std::list<TapConnection*> allTaps;
    std::map<const void*, Item*> lookups;
    Mutex lookupMutex;
    time_t databaseInitTime;
    size_t tapKeepAlive;
    pthread_t notifyThreadId;
    SyncObject tapNotifySync;
    volatile bool shutdown;
    GET_SERVER_API getServerApi;
    union {
        engine_info info;
        char buffer[sizeof(engine_info) + 10 * sizeof(feature_info) ];
    } info;
    GetlExtension *getlExtension;

    std::string tapPeer;
    std::map<const void*, TapClientConnection*> tapClientConnectionMap;
    Mutex tapMutex;
    std::list<TapClientConnection*> clientTaps;
    bool tapEnabled;
    bool tapRunning;
};

class BackFillVisitor : public HashTableVisitor {
public:
    BackFillVisitor(EventuallyPersistentEngine *e, TapConnection *tc):
        engine(e), name(tc->client), queue(NULL)
    {
        queue_set = new std::set<std::string>;
    }

    ~BackFillVisitor() {
        delete queue;
        delete queue_set;
    }

    void visit(StoredValue *v) {
        std::string key(v->getKey());
        queue_set->insert(key);
    }

    void apply(void) {
        queue = new std::list<std::string>(queue_set->begin(),
                                           queue_set->end());
        if (engine->setEvents(name, queue, queue_set)) {
            queue = NULL;
            queue_set = NULL;
        }
    }

private:
    EventuallyPersistentEngine *engine;
    std::string name;
    std::list<std::string> *queue;
    std::set<std::string> *queue_set;
};<|MERGE_RESOLUTION|>--- conflicted
+++ resolved
@@ -449,7 +449,6 @@
                 while (flusher->state() == initializing) {
                     sleep(1);
                 }
-<<<<<<< HEAD
             }
 
             if (master != NULL) {
@@ -459,19 +458,6 @@
 
                 tapConnect(tapPeer);
             }
-
-=======
-            }
-
-            if (master != NULL) {
-                tapEnabled = true;
-                tapPeer.assign((const char *)master);
-                free(master);
-
-                tapConnect(tapPeer);
-            }
-
->>>>>>> dc221895
         }
 
         if (ret == ENGINE_SUCCESS) {
