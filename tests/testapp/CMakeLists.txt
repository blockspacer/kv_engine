--- conflicted
+++ resolved
@@ -1,69 +1,5 @@
 INCLUDE_DIRECTORIES(AFTER ${Platform_SOURCE_DIR}/external)
 
-<<<<<<< HEAD
-=======
-list(APPEND ssl_impl_sources
-     openssl_impl.cc)
-
-list(APPEND TESTAPP_SOURCES
-     ${Memcached_SOURCE_DIR}/daemon/ssl_utils.cc
-     ${Memcached_SOURCE_DIR}/daemon/ssl_utils.h
-     ${Memcached_SOURCE_DIR}/utilities/subdoc_encoder.cc
-     ssl_impl.h
-     ${ssl_impl_sources}
-     testapp.cc
-     testapp.h
-     testapp_arithmetic.cc
-     testapp_arithmetic.h
-     testapp_assert_helper.h
-     testapp_audit.cc
-     testapp_binprot.cc
-     testapp_binprot.h
-     testapp_bucket.cc
-     testapp_bucket.h
-     testapp_cert_tests.cc
-     testapp_client_test.cc
-     testapp_client_test.h
-     testapp_cmd_timers.cc
-     testapp_dcp.cc
-     testapp_environment.cc
-     testapp_environment.h
-     testapp_errmap.cc
-     testapp_flush.cc
-     testapp_getset.cc
-     testapp_legacy_users.cc
-     testapp_lock.cc
-     testapp_no_autoselect_default_bucket.cc
-     testapp_rbac.cc
-     testapp_regression.cc
-     testapp_remove.cc
-     testapp_require_init.cc
-     testapp_sasl.cc
-     testapp_sasl.h
-     testapp_shutdown.cc
-     testapp_ssl_utils.cc
-     testapp_stats.cc
-     testapp_stats.h
-     testapp_subdoc.cc
-     testapp_subdoc_multipath.cc
-     testapp_subdoc_perf.cc
-     testapp_tests.cc
-     testapp_timeout.cc
-     testapp_touch.cc
-     testapp_withmeta.cc
-     testapp_xattr.cc
-     testapp_xattr.h
-     utilities.cc
-     utilities.h)
-
-if (NOT WIN32)
-    list(APPEND TESTAPP_SOURCES
-         saslauthd_mock.cc
-         saslauthd_mock.h
-         testapp_saslauthd.cc)
-endif (NOT WIN32)
-
->>>>>>> d4c951fb
 ADD_EXECUTABLE(generate_test_cbsaslpw generate_test_cbsaslpw.cc
                ${Memcached_SOURCE_DIR}/cbsasl/log.cc
                ${Memcached_SOURCE_DIR}/cbsasl/pwconv.cc
@@ -317,7 +253,6 @@
 
 # For perf tests we also want GTest to output XML so we can plot the
 # results in Jenkins.
-<<<<<<< HEAD
 add_unit_test_suite(NAME subdoc-perf
                     TIMEOUT 400
                     SOURCE testapp_subdoc_perf.cc testapp_subdoc_common.cc
@@ -337,27 +272,7 @@
 # Unit test verifying different parts of hello
 add_unit_test_suite(NAME hello TIMEOUT 240 SOURCE testapp_hello.cc)
 
-add_unit_test_suite(ENGINE ep NAME misc TIMEOUT 30 SOURCE testapp_misc.cc)
-=======
-ADD_TEST(NAME memcached-basic-perf-tests
-         WORKING_DIRECTORY ${CMAKE_RUNTIME_OUTPUT_DIRECTORY}
-         COMMAND memcached_testapp --gtest_filter=*PerfTest.* --gtest_output=xml:gtest_results/memcached_basic_perf_tests.xml)
-SET_TESTS_PROPERTIES(memcached-basic-perf-tests PROPERTIES TIMEOUT 400)
-
-# Verify that we don't connect to a password protected default bucket
-ADD_TEST(NAME memcached-no-autoselect-default-bucket-tests
-         WORKING_DIRECTORY ${CMAKE_RUNTIME_OUTPUT_DIRECTORY}
-         COMMAND memcached_testapp --gtest_filter=TransportProtocols/NoAutoselectDefaultBucketTest.*)
-SET_TESTS_PROPERTIES(memcached-no-autoselect-default-bucket-tests PROPERTIES TIMEOUT 120)
-
-# Test regressions
-ADD_TEST(NAME memcached-regression-tests
-         WORKING_DIRECTORY ${CMAKE_RUNTIME_OUTPUT_DIRECTORY}
-         COMMAND memcached_testapp --gtest_filter=TransportProtocols/RegressionTest.*)
-SET_TESTS_PROPERTIES(memcached-regression-tests PROPERTIES TIMEOUT 60)
-
-ADD_TEST(NAME memcached-cmd-timers
-         WORKING_DIRECTORY ${CMAKE_RUNTIME_OUTPUT_DIRECTORY}
-         COMMAND memcached_testapp --gtest_filter=CmdTimerTest.*)
-SET_TESTS_PROPERTIES(memcached-cmd-timers PROPERTIES TIMEOUT 200)
->>>>>>> d4c951fb
+# Unit test command timings
+add_unit_test_suite(NAME cmd-timers TIMEOUT 120 SOURCE testapp_cmd_timers.cc)
+
+add_unit_test_suite(ENGINE ep NAME misc TIMEOUT 30 SOURCE testapp_misc.cc)