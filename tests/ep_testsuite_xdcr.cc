--- conflicted
+++ resolved
@@ -2272,17 +2272,13 @@
                  test_cas_regeneration, test_setup, teardown,
                  "conflict_resolution_type=seqno",
                  prepare, cleanup),
-<<<<<<< HEAD
         TestCase("test CAS regeneration seqno del_with_meta lww",
                  test_cas_regeneration_del_with_meta, test_setup, teardown,
                  "conflict_resolution_type=lww", prepare, cleanup),
         TestCase("test CAS regeneration seqno del_with_meta seqno",
                  test_cas_regeneration_del_with_meta, test_setup, teardown,
                  "conflict_resolution_type=seqno", prepare, cleanup),
-        TestCase("test CAS options and nmeta",
-=======
         TestCase("test CAS options and nmeta (lww)",
->>>>>>> ee2e2d44
                  test_cas_options_and_nmeta, test_setup, teardown,
                  "conflict_resolution_type=lww",
                  prepare, cleanup),
