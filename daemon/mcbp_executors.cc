--- conflicted
+++ resolved
@@ -466,67 +466,38 @@
                                           ifce.port);
             }
 
-<<<<<<< HEAD
-        snprintf(interface + offset, sizeof(interface) - offset, "-maxconn");
-        add_stat(cookie, add_stat_callback, interface, ifce.maxconns);
-        snprintf(interface + offset, sizeof(interface) - offset, "-backlog");
-        add_stat(cookie, add_stat_callback, interface, ifce.backlog);
-        snprintf(interface + offset, sizeof(interface) - offset, "-ipv4");
-        add_stat(cookie, add_stat_callback, interface, ifce.ipv4);
-        snprintf(interface + offset, sizeof(interface) - offset, "-ipv6");
-        add_stat(cookie, add_stat_callback, interface, ifce.ipv6);
-
-        snprintf(interface + offset, sizeof(interface) - offset,
-                 "-tcp_nodelay");
-        add_stat(cookie, add_stat_callback, interface, ifce.tcp_nodelay);
-        snprintf(interface + offset, sizeof(interface) - offset, "-management");
-        add_stat(cookie, add_stat_callback, interface, ifce.management);
-
-        if (ifce.ssl.enabled) {
-            snprintf(interface + offset, sizeof(interface) - offset,
-                     "-ssl-pkey");
-            add_stat(cookie, add_stat_callback, interface, ifce.ssl.key);
-            snprintf(interface + offset, sizeof(interface) - offset,
-                     "-ssl-cert");
-            add_stat(cookie, add_stat_callback, interface, ifce.ssl.cert);
-        } else {
-            snprintf(interface + offset, sizeof(interface) - offset,
-                     "-ssl");
-            add_stat(cookie, add_stat_callback, interface, "false");
-=======
             checked_snprintf(interface + offset, sizeof(interface) - offset,
-                            "-maxconn");
-            add_stat(c, add_stat_callback, interface, ifce.maxconns);
+                             "-maxconn");
+            add_stat(cookie, add_stat_callback, interface, ifce.maxconns);
             checked_snprintf(interface + offset, sizeof(interface) - offset,
-                            "-backlog");
-            add_stat(c, add_stat_callback, interface, ifce.backlog);
+                             "-backlog");
+            add_stat(cookie, add_stat_callback, interface, ifce.backlog);
             checked_snprintf(interface + offset, sizeof(interface) - offset,
-                            "-ipv4");
-            add_stat(c, add_stat_callback, interface, ifce.ipv4);
+                             "-ipv4");
+            add_stat(cookie, add_stat_callback, interface, ifce.ipv4);
             checked_snprintf(interface + offset, sizeof(interface) - offset,
-                            "-ipv6");
-            add_stat(c, add_stat_callback, interface, ifce.ipv6);
+                             "-ipv6");
+            add_stat(cookie, add_stat_callback, interface, ifce.ipv6);
 
             checked_snprintf(interface + offset, sizeof(interface) - offset,
-                            "-tcp_nodelay");
-            add_stat(c, add_stat_callback, interface, ifce.tcp_nodelay);
+                             "-tcp_nodelay");
+            add_stat(cookie, add_stat_callback, interface, ifce.tcp_nodelay);
             checked_snprintf(interface + offset, sizeof(interface) - offset,
-                            "-management");
-            add_stat(c, add_stat_callback, interface, ifce.management);
+                             "-management");
+            add_stat(cookie, add_stat_callback, interface, ifce.management);
 
             if (ifce.ssl.enabled) {
                 checked_snprintf(interface + offset, sizeof(interface) - offset,
-                                "-ssl-pkey");
-                add_stat(c, add_stat_callback, interface, ifce.ssl.key);
+                                 "-ssl-pkey");
+                add_stat(cookie, add_stat_callback, interface, ifce.ssl.key);
                 checked_snprintf(interface + offset, sizeof(interface) - offset,
-                                "-ssl-cert");
-                add_stat(c, add_stat_callback, interface, ifce.ssl.cert);
+                                 "-ssl-cert");
+                add_stat(cookie, add_stat_callback, interface, ifce.ssl.cert);
             } else {
                 checked_snprintf(interface + offset, sizeof(interface) - offset,
-                                "-ssl");
-                add_stat(c, add_stat_callback, interface, "false");
-            }
->>>>>>> 77c1b6d2
+                                 "-ssl");
+                add_stat(cookie, add_stat_callback, interface, "false");
+            }
         }
     } catch (std::exception& error) {
         LOG_WARNING(nullptr, "process_stats_settings: Error building stats: %s",
@@ -4104,26 +4075,20 @@
 
     if (status == ENGINE_SUCCESS) {
         char res_buffer[16];
-<<<<<<< HEAD
-        size_t length = snprintf(res_buffer, sizeof(res_buffer), "%ld", value);
-        if ((length > sizeof(res_buffer) - 1) ||
-            mcbp_response_handler(NULL, 0, NULL, 0, res_buffer,
-                                  uint32_t(length),
-                                  PROTOCOL_BINARY_RAW_BYTES,
-                                  PROTOCOL_BINARY_RESPONSE_SUCCESS, 0,
-                                  c->getCookie())) {
-=======
-        int length = snprintf(res_buffer, sizeof(res_buffer), "%ld", value);
-        if (length < 0 || length >= sizeof(res_buffer)) {
-            mcbp_write_packet(c, PROTOCOL_BINARY_RESPONSE_ENOMEM);
-        } else if (mcbp_response_handler(NULL, 0, NULL, 0, res_buffer,
-                                         uint32_t(length),
-                                         PROTOCOL_BINARY_RAW_BYTES,
-                                         PROTOCOL_BINARY_RESPONSE_SUCCESS, 0,
-                                         c)) {
->>>>>>> 77c1b6d2
-            mcbp_write_and_free(c, &c->getDynamicBuffer());
-        } else {
+        try {
+            auto length = checked_snprintf(res_buffer, sizeof(res_buffer), "%ld", value);
+            if (mcbp_response_handler(NULL, 0, NULL, 0, res_buffer,
+                                      uint32_t(length),
+                                      PROTOCOL_BINARY_RAW_BYTES,
+                                      PROTOCOL_BINARY_RESPONSE_SUCCESS, 0,
+                                      c->getCookie())) {
+                mcbp_write_and_free(c, &c->getDynamicBuffer());
+            } else {
+                mcbp_write_packet(c, PROTOCOL_BINARY_RESPONSE_ENOMEM);
+            }
+        } catch (std::exception& e) {
+            LOG_WARNING(c, "ioctl_get_executor: Failed to format response: %s",
+                        e.what());
             mcbp_write_packet(c, PROTOCOL_BINARY_RESPONSE_ENOMEM);
         }
     } else {
