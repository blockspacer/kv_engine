--- conflicted
+++ resolved
@@ -27,7 +27,6 @@
  * Implement ioctl-style memcached commands (ioctl_get / ioctl_set).
  */
 
-<<<<<<< HEAD
 /**
  * Function interface for ioctl_get callbacks
  */
@@ -43,28 +42,11 @@
                                                        const StrToStrMap&,
                                                        std::string& value) {
     size_t int_value;
-    if (mc_get_allocator_property("tcmalloc.aggressive_memory_decommit",
-                                  &int_value)) {
+    if (AllocHooks::get_allocator_property(
+            "tcmalloc.aggressive_memory_decommit", &int_value)) {
         value = std::to_string(int_value);
         return ENGINE_SUCCESS;
     } else {
-=======
-ENGINE_ERROR_CODE ioctl_get_property(const char* key, size_t keylen,
-                                     size_t* value)
-{
-#if defined(HAVE_TCMALLOC)
-    if (strncmp("tcmalloc.aggressive_memory_decommit", key, keylen) == 0 &&
-        keylen == strlen("tcmalloc.aggressive_memory_decommit")) {
-        if (AllocHooks::get_allocator_property("tcmalloc.aggressive_memory_decommit",
-                                      value)) {
-            return ENGINE_SUCCESS;
-        } else {
-            return ENGINE_EINVAL;
-        }
-    } else
-#endif /* HAVE_TCMALLOC */
-    {
->>>>>>> 1ad8b88e
         return ENGINE_EINVAL;
     }
 }
@@ -88,7 +70,6 @@
     return ENGINE_SUCCESS;
 }
 
-<<<<<<< HEAD
 /**
  * Callback for setting the TCMalloc aggressive decommit value
  */
@@ -102,47 +83,12 @@
         return ENGINE_EINVAL;
     }
 
-    if (mc_set_allocator_property("tcmalloc.aggressive_memory_decommit",
-                                  intval)) {
+    if (AllocHooks::set_allocator_property(
+            "tcmalloc.aggressive_memory_decommit", intval)) {
         LOG_NOTICE(c,
             "%u: IOCTL_SET: 'tcmalloc.aggressive_memory_decommit' set to %ld",
             c->getId(), intval);
         return ENGINE_SUCCESS;
-=======
-    if (request_key == "release_free_memory") {
-        AllocHooks::release_free_memory();
-        LOG_NOTICE(c, "%u: IOCTL_SET: release_free_memory called", c->getId());
-        return ENGINE_SUCCESS;
-#if defined(HAVE_TCMALLOC)
-    } else if (request_key == "tcmalloc.aggressive_memory_decommit") {
-
-        if (vallen > IOCTL_VAL_LENGTH) {
-            return ENGINE_EINVAL;
-        }
-
-        /* null-terminate value */
-        char val_buffer[IOCTL_VAL_LENGTH + 1]; /* +1 for terminating '\0' */
-        long int intval;
-
-        memcpy(val_buffer, value, vallen);
-        val_buffer[vallen] = '\0';
-        errno = 0;
-        intval = strtol(val_buffer, NULL, 10);
-
-        if (errno == 0 && AllocHooks::set_allocator_property("tcmalloc.aggressive_memory_decommit",
-                                                    intval)) {
-            LOG_NOTICE(c,
-                "%u: IOCTL_SET: 'tcmalloc.aggressive_memory_decommit' set to %ld",
-                c->getId(), intval);
-            return ENGINE_SUCCESS;
-        } else {
-            return ENGINE_EINVAL;
-        }
-#endif /* HAVE_TCMALLOC */
-    } else if (request_key.find("trace.connection.") == 0) {
-        return apply_connection_trace_mask(request_key,
-                                           std::string(value, vallen));
->>>>>>> 1ad8b88e
     } else {
         return ENGINE_EINVAL;
     }
