/* -*- Mode: C++; tab-width: 4; c-basic-offset: 4; indent-tabs-mode: nil -*- */
/*
 *   you may not use this file except in compliance with the License.
 *   You may obtain a copy of the License at
 *
 *       http://www.apache.org/licenses/LICENSE-2.0
 *
 *   Unless required by applicable law or agreed to in writing, software
 *   distributed under the License is distributed on an "AS IS" BASIS,
 *   WITHOUT WARRANTIES OR CONDITIONS OF ANY KIND, either express or implied.
 *   See the License for the specific language governing permissions and
 *   limitations under the License.
 */

#pragma once

#include "config.h"

#include "ep_types.h"
#include "executorpool.h"
#include "item_freq_decayer.h"
#include "kv_bucket_iface.h"
#include "mutation_log.h"
#include "stored-value.h"
#include "storeddockey.h"
#include "task_type.h"
#include "utility.h"
#include "vbucket.h"
#include "vbucketmap.h"

#include <deque>

class ReplicationThrottle;
class VBucketCountVisitor;
namespace Collections {
class Manager;
}

/**
 * VBucket visitor callback adaptor.
 */
class VBCBAdaptor : public GlobalTask {
public:
    VBCBAdaptor(KVBucket* s,
                TaskId id,
                std::unique_ptr<VBucketVisitor> v,
                const char* l,
                double sleep,
                bool shutdown);

    std::string getDescription();

    /// Set the maximum expected duration for this task.
    void setMaxExpectedDuration(std::chrono::microseconds duration) {
        maxDuration = duration;
    }

    std::chrono::microseconds maxExpectedDuration() {
        return maxDuration;
    }

    bool run(void);

private:
    std::queue<Vbid> vbList;
    KVBucket* store;
    std::unique_ptr<VBucketVisitor> visitor;
    const char                 *label;
    double                      sleepTime;
    std::chrono::microseconds maxDuration;
    std::atomic<Vbid> currentvb;

    DISALLOW_COPY_AND_ASSIGN(VBCBAdaptor);
};

const uint16_t EP_PRIMARY_SHARD = 0;
class KVShard;

typedef std::pair<Vbid, ExTask> CompTaskEntry;

/**
 * KVBucket is the base class for concrete Key/Value bucket implementations
 * which use the concept of VBuckets to support replication, persistence and
 * failover.
 *
 */
class KVBucket : public KVBucketIface {
public:

    KVBucket(EventuallyPersistentEngine &theEngine);
    virtual ~KVBucket();

    bool initialize() override;

    void deinitialize() override;

    /**
     * Creates a warmup task if the engine configuration has "warmup=true"
     */
    void initializeWarmupTask();

    /**
     * Starts the warmup task if one is present
     */
    void startWarmupTask();


    ENGINE_ERROR_CODE set(Item& item,
                          const void* cookie,
                          cb::StoreIfPredicate predicate = {}) override;

    ENGINE_ERROR_CODE add(Item &item, const void *cookie) override;

    ENGINE_ERROR_CODE replace(Item& item,
                              const void* cookie,
                              cb::StoreIfPredicate predicate = {}) override;

    ENGINE_ERROR_CODE addBackfillItem(Item& item,
                                      ExtendedMetaData* emd) override;

    GetValue get(const DocKey& key,
                 Vbid vbucket,
                 const void* cookie,
                 get_options_t options) override {
        return getInternal(key, vbucket, cookie, vbucket_state_active,
                           options);
    }

    GetValue getRandomKey() override;

    GetValue getReplica(const DocKey& key,
                        Vbid vbucket,
                        const void* cookie,
                        get_options_t options) override {
        return getInternal(key, vbucket, cookie, vbucket_state_replica,
                           options);
    }

    ENGINE_ERROR_CODE getMetaData(const DocKey& key,
                                  Vbid vbucket,
                                  const void* cookie,
                                  ItemMetaData& metadata,
                                  uint32_t& deleted,
                                  uint8_t& datatype) override;

    ENGINE_ERROR_CODE setWithMeta(
            Item& item,
            uint64_t cas,
            uint64_t* seqno,
            const void* cookie,
            PermittedVBStates permittedVBStates,
            CheckConflicts checkConflicts,
            bool allowExisting,
            GenerateBySeqno genBySeqno = GenerateBySeqno::Yes,
            GenerateCas genCas = GenerateCas::No,
            ExtendedMetaData* emd = NULL) override;

    GetValue getAndUpdateTtl(const DocKey& key,
                             Vbid vbucket,
                             const void* cookie,
                             time_t exptime) override;

    ENGINE_ERROR_CODE deleteItem(const DocKey& key,
                                 uint64_t& cas,
                                 Vbid vbucket,
                                 const void* cookie,
                                 ItemMetaData* itemMeta,
                                 mutation_descr_t& mutInfo) override;

    ENGINE_ERROR_CODE deleteWithMeta(const DocKey& key,
                                     uint64_t& cas,
                                     uint64_t* seqno,
                                     Vbid vbucket,
                                     const void* cookie,
                                     PermittedVBStates permittedVBStates,
                                     CheckConflicts checkConflicts,
                                     const ItemMetaData& itemMeta,
                                     bool backfill,
                                     GenerateBySeqno genBySeqno,
                                     GenerateCas generateCas,
                                     uint64_t bySeqno,
                                     ExtendedMetaData* emd,
                                     DeleteSource deleteSource) override;

    void reset() override;

    bool pauseFlusher() override;
    bool resumeFlusher() override;
    void wakeUpFlusher() override;

    void snapshotStats() override;

    void getAggregatedVBucketStats(const void* cookie,
                                   ADD_STAT add_stat) override;

    void completeBGFetchMulti(Vbid vbId,
                              std::vector<bgfetched_item_t>& fetchedItems,
                              std::chrono::steady_clock::time_point start) override;

    /**
     * Returns the number of vbuckets in a given state.
     * @param state  the vbucket state to compare against
     * @return  the number of vbuckets in the requested state
     */
    uint16_t getNumOfVBucketsInState(vbucket_state_t state) const;

    /**
     * Returns a vector containing the vbuckets from the vbMap that are in
     * the given state.
     * @param state  the state used to filter which vbuckets to return
     * @return  vector of vbuckets that are in the given state.
     */
    std::vector<Vbid> getVBucketsInState(vbucket_state_t state) const {
        return vbMap.getBucketsInState(state);
    }

    VBucketPtr getVBucket(Vbid vbid) override {
        return vbMap.getBucket(vbid);
    }

    /**
     * Return a pointer to the given VBucket, acquiring the appropriate VB
     * mutex lock at the same time.
     * @param vbid VBucket ID to get.
     * @return A RAII-style handle which owns the correct VBucket mutex,
     *         alongside a shared pointer to the requested VBucket.
     */
    LockedVBucketPtr getLockedVBucket(Vbid vbid) {
        std::unique_lock<std::mutex> lock(vb_mutexes[vbid.get()]);
        return {vbMap.getBucket(vbid), std::move(lock)};
    }

    /**
     * Attempt to return a pointer to the given VBucket and the VBucket's mutex,
     * if the mutex isn't already acquired.
     * @param vbid VBucket ID to get.
     * @return If the mutex was available then a pointer to the VBucket and
     *         a lock on the mutex. If the mutex was already locked then returns
     *         nullptr and a lock object which owns_lock() returns false.
     *
     * For correct usage, clients should call owns_lock() to check if they
     * successfully acquired a locked VBucket.
     */
    LockedVBucketPtr getLockedVBucket(Vbid vbid, std::try_to_lock_t) {
        std::unique_lock<std::mutex> lock(vb_mutexes[vbid.get()],
                                          std::try_to_lock);
        if (!lock) {
            return {{}, std::move(lock)};
        }
        return {vbMap.getBucket(vbid), std::move(lock)};
    }

    std::pair<uint64_t, bool> getLastPersistedCheckpointId(Vbid vb) override {
        // No persistence at the KVBucket class level.
        return {0, false};
    }

    uint64_t getLastPersistedSeqno(Vbid vb) override {
        auto vbucket = vbMap.getBucket(vb);
        if (vbucket) {
            return vbucket->getPersistenceSeqno();
        } else {
            return 0;
        }
    }

    /**
     * Sets the vbucket or creates a vbucket with the desired state
     *
     * @param vbid vbucket id
     * @param state desired state of the vbucket
     * @param meta optional meta information to apply alongside the state
     * @param transfer indicates that the vbucket is transferred to the active
     *                 post a failover and/or rebalance
     * @param cookie under certain conditions we may use ewouldblock
     *
     * @return status of the operation
     */
    ENGINE_ERROR_CODE setVBucketState(Vbid vbid,
                                      vbucket_state_t state,
                                      const nlohmann::json& meta = {},
                                      TransferVB transfer = TransferVB::No,
                                      const void* cookie = nullptr);

    /**
     * Sets the vbucket or creates a vbucket with the desired state
     *
     * @param vbid vbucket id
     * @param state desired state of the vbucket
     * @param meta optional meta information to apply alongside the state
     * @param transfer indicates that the vbucket is transferred to the active
     *                 post a failover and/or rebalance
     * @param notify_dcp indicates whether we must consider closing DCP streams
     *                    associated with the vbucket
     * @param vbset LockHolder acquiring the 'vbsetMutex' lock in the
     *              EventuallyPersistentStore class
     * @param vbStateLock ptr to WriterLockHolder of 'stateLock' in the vbucket
     *                    class. if passed as null, the function acquires the
     *                    vbucket 'stateLock'
     *
     * return status of the operation
     */
    ENGINE_ERROR_CODE setVBucketState_UNLOCKED(
            Vbid vbid,
            vbucket_state_t state,
            const nlohmann::json& meta,
            TransferVB transfer,
            bool notify_dcp,
            std::unique_lock<std::mutex>& vbset,
            WriterLockHolder* vbStateLock = nullptr);

    /**
     * Returns the 'vbsetMutex'
     */
    std::mutex& getVbSetMutexLock() {
        return vbsetMutex;
    }

    ENGINE_ERROR_CODE deleteVBucket(Vbid vbid, const void* c = NULL) override;

    ENGINE_ERROR_CODE checkForDBExistence(Vbid db_file_id) override;

    Vbid getDBFileId(const cb::mcbp::Request& req) override;

    /**
     * Remove completed compaction tasks or wake snoozed tasks
     *
     * @param db_file_id vbucket id for couchstore.
     */
    void updateCompactionTasks(Vbid db_file_id);

    bool resetVBucket(Vbid vbid) override;

    void visit(VBucketVisitor &visitor) override;

    size_t visit(std::unique_ptr<VBucketVisitor> visitor,
                 const char* lbl,
                 TaskId id,
                 double sleepTime,
                 std::chrono::microseconds maxExpectedDuration) override;

    Position pauseResumeVisit(PauseResumeVBVisitor& visitor,
                              Position& start_pos) override;

    Position startPosition() const override;

    Position endPosition() const override;

    const Flusher* getFlusher(uint16_t shardId) override;

    Warmup* getWarmup() const override;

    ENGINE_ERROR_CODE getKeyStats(const DocKey& key,
                                  Vbid vbucket,
                                  const void* cookie,
                                  key_stats& kstats,
                                  WantsDeleted wantsDeleted) override;

    std::string validateKey(const DocKey& key, Vbid vbucket, Item& diskItem) override;

    GetValue getLocked(const DocKey& key,
                       Vbid vbucket,
                       rel_time_t currentTime,
                       uint32_t lockTimeout,
                       const void* cookie) override ;

    ENGINE_ERROR_CODE unlockKey(const DocKey& key,
                                Vbid vbucket,
                                uint64_t cas,
                                rel_time_t currentTime,
                                const void* cookie) override;

    KVStore* getRWUnderlying(Vbid vbId) override {
        return vbMap.getShardByVbId(vbId)->getRWUnderlying();
    }

    KVStore* getRWUnderlyingByShard(size_t shardId) override {
        return vbMap.shards[shardId]->getRWUnderlying();
    }

    KVStore* getROUnderlyingByShard(size_t shardId) override {
        return vbMap.shards[shardId]->getROUnderlying();
    }

    KVStore* getROUnderlying(Vbid vbId) override {
        return vbMap.getShardByVbId(vbId)->getROUnderlying();
    }

    cb::mcbp::Status evictKey(const DocKey& key,
                              Vbid vbucket,
                              const char** msg) override;

    /**
     * Run the server-api pre-expiry hook against the Item - the function
     * may (if the pre-expiry hook dictates) mutate the Item value so that
     * xattrs and the value are removed. The method doesn't care for the Item
     * state (i.e. isDeleted) and the callers should be passing expired/deleted
     * items only.
     *
     * @param vb The vbucket it belongs to
     * @param it A reference to the Item to run the hook against and possibly
     *        mutate.
     */
    void runPreExpiryHook(VBucket& vb, Item& it);

    void deleteExpiredItem(Item& it, time_t startTime, ExpireBy source) override;
    void deleteExpiredItems(std::list<Item>&, ExpireBy) override;

    /**
     * Get the value for the Item
     * If the value is already deleted no update occurs
     * If a value can be retrieved then it is updated via setValue
     * @param it reference to an Item which maybe updated
     */
    void getValue(Item& it);

    const StorageProperties getStorageProperties() const override {
        KVStore* store  = vbMap.shards[0]->getROUnderlying();
        return store->getStorageProperties();
    }

    void scheduleVBStatePersist() override;

    void scheduleVBStatePersist(Vbid vbid) override;

    const VBucketMap &getVBuckets() override {
        return vbMap;
    }

    EventuallyPersistentEngine& getEPEngine() override {
        return engine;
    }

    size_t getExpiryPagerSleeptime() override {
        LockHolder lh(expiryPager.mutex);
        return expiryPager.sleeptime;
    }

    size_t getTransactionTimePerItem() override {
        return lastTransTimePerItem.load();
    }

    bool isDeleteAllScheduled() override {
        return diskDeleteAll.load();
    }

    void setDeleteAllComplete() override;

    void setBackfillMemoryThreshold(double threshold) override;

    void setExpiryPagerSleeptime(size_t val) override;
    void setExpiryPagerTasktime(ssize_t val) override;
    void enableExpiryPager() override;
    void disableExpiryPager() override;

    /// Wake up the expiry pager (if enabled), scheduling it for immediate run.
    void wakeUpExpiryPager();

    /// Wake up the item pager (if enabled), scheduling it for immediate run.
    /// Currently this is used only during testing.
    void wakeItemPager();
    void enableItemPager();
    void disableItemPager();

    /// Wake up the ItemFreqDecayer Task, scheduling it for immediate run.
    void wakeItemFreqDecayerTask();

    void enableAccessScannerTask() override;
    void disableAccessScannerTask() override;
    void setAccessScannerSleeptime(size_t val, bool useStartTime) override;
    void resetAccessScannerStartTime() override;

    void resetAccessScannerTasktime() override {
        accessScanner.lastTaskRuntime = std::chrono::steady_clock::now();
    }

<<<<<<< HEAD
    void setAllBloomFilters(bool to) override;
=======
    void enableItemCompressor();

    void setAllBloomFilters(bool to);
>>>>>>> 01c90e9d

    float getBfiltersResidencyThreshold() override {
        return bfilterResidencyThreshold;
    }

    void setBfiltersResidencyThreshold(float to) override {
        bfilterResidencyThreshold = to;
    }

    bool isMetaDataResident(VBucketPtr &vb, const DocKey& key) override;

    void logQTime(TaskId taskType,
                  const std::chrono::steady_clock::duration enqTime) override;

    void logRunTime(TaskId taskType,
                    const std::chrono::steady_clock::duration runTime) override;

    void updateCachedResidentRatio(size_t activePerc, size_t replicaPerc) override {
        cachedResidentRatio.activeRatio.store(activePerc);
        cachedResidentRatio.replicaRatio.store(replicaPerc);
    }

    bool isWarmingUp() override;

    /**
     * Method checks with Warmup if a setVBState should block.
     * On returning true, Warmup will have saved the cookie ready for
     * IO notify complete.
     * If there's no Warmup returns false
     * @param cookie the callers cookie for later notification.
     * @return true if setVBState should return EWOULDBLOCK
     */
    bool shouldSetVBStateBlock(const void* cookie);

    bool maybeEnableTraffic() override;

    bool isMemoryUsageTooHigh() override;

    /**
     * Check the status of memory used and maybe begin to free memory if
     * required.
     *
     * This checks if the bucket's mem_used has exceeded the high water mark.
     */
    void checkAndMaybeFreeMemory();

    void addKVStoreStats(ADD_STAT add_stat, const void* cookie) override;

    void addKVStoreTimingStats(ADD_STAT add_stat, const void* cookie) override;

    bool getKVStoreStat(const char* name, size_t& value,
                        KVSOption option) override;

    void resetUnderlyingStats() override;
    KVStore *getOneROUnderlying() override;
    KVStore *getOneRWUnderlying() override;

    item_eviction_policy_t getItemEvictionPolicy() const override {
        return eviction_policy;
    }

    TaskStatus rollback(Vbid vbid, uint64_t rollbackSeqno) override;

    void attemptToFreeMemory() override;

    void wakeUpCheckpointRemover() override {
        if (chkTask && chkTask->getState() == TASK_SNOOZED) {
            ExecutorPool::get()->wake(chkTask->getId());
        }
    }

    void runDefragmenterTask() override;

    void runItemFreqDecayerTask() override;

    bool runAccessScannerTask() override;

    void runVbStatePersistTask(Vbid vbid) override;

    void setCompactionWriteQueueCap(size_t to) override {
        compactionWriteQueueCap = to;
    }

    void setCompactionExpMemThreshold(size_t to) override {
        compactionExpMemThreshold = static_cast<double>(to) / 100.0;
    }

    bool compactionCanExpireItems() override;

    void setCursorDroppingLowerUpperThresholds(size_t maxSize) override;

    bool isAccessScannerEnabled() override {
        LockHolder lh(accessScanner.mutex);
        return accessScanner.enabled;
    }

    bool isExpPagerEnabled() override {
        LockHolder lh(expiryPager.mutex);
        return expiryPager.enabled;
    }

    bool isWarmupOOMFailure() override;

    size_t getActiveResidentRatio() const override;

    size_t getReplicaResidentRatio() const override;

    ENGINE_ERROR_CODE forceMaxCas(Vbid vbucket, uint64_t cas) override;

    VBucketPtr makeVBucket(
            Vbid id,
            vbucket_state_t state,
            KVShard* shard,
            std::unique_ptr<FailoverTable> table,
            NewSeqnoCallback newSeqnoCb,
            vbucket_state_t initState = vbucket_state_dead,
            int64_t lastSeqno = 0,
            uint64_t lastSnapStart = 0,
            uint64_t lastSnapEnd = 0,
            uint64_t purgeSeqno = 0,
            uint64_t maxCas = 0,
            int64_t hlcEpochSeqno = HlcCasSeqnoUninitialised,
            bool mightContainXattrs = false,
            const Collections::VB::PersistedManifest& collectionsManifest =
                    {}) override = 0;

    /**
     * Method to handle set_collections commands
     * @param json a buffer containing a JSON manifest to apply to the bucket
     */
    cb::engine_error setCollections(cb::const_char_buffer json);

    /**
     * Method to handle get_collections commands
     * @return a pair with the status and JSON as a std::string
     */
    std::pair<cb::mcbp::Status, std::string> getCollections() const;

    /**
     * Method to handle get_collection_id command
     * @param path A path for scope.collection
     * @return pair with error status and result if success
     */
    cb::EngineErrorGetCollectionIDResult getCollectionID(
            cb::const_char_buffer path) const;

    const Collections::Manager& getCollectionsManager() const;

    bool isXattrEnabled() const;

    void setXattrEnabled(bool value);

    /**
     * Returns the replication throttle instance
     *
     * @return Ref to replication throttle
     */
    ReplicationThrottle& getReplicationThrottle() {
        return *replicationThrottle;
    }

    /**
     * Perform actions for erasing keys based on a vbucket's collection's
     * manifest. This method examines key@bySeqno against the vbucket's (vbid)
     * collections manifest to determine if the key should be erased. Once the
     * code has processed all keys of the collection, the manifest is updated
     * to finalise the deleted collection.
     *
     * @param vbid the vbucket the key belongs too.
     * @param key the key to examine.
     * @param bySeqno the seqno for the key.
     * @param deleted is the key marked as deleted.
     * @param eraserContext context for processing keys against
     * @return true if the collection manifest for the vbucket determines the
     *         key at bySeqno is part of a deleted collection.
     */
    bool collectionsEraseKey(Vbid vbid,
                             const DocKey key,
                             int64_t bySeqno,
                             bool deleted,
                             Collections::VB::EraserContext& eraserContext);

    /// return the buckets maxTtl value
    std::chrono::seconds getMaxTtl() const;

    /// set the buckets maxTtl
    void setMaxTtl(size_t max);

protected:
    // During the warmup phase we might want to enable external traffic
    // at a given point in time.. The LoadStorageKvPairCallback will be
    // triggered whenever we want to check if we could enable traffic..
    friend class LoadStorageKVPairCallback;

    std::vector<vbucket_state *> loadVBucketState() override;

    void warmupCompleted() override;
    void stopWarmup() override;

    GetValue getInternal(const DocKey& key,
                         Vbid vbucket,
                         const void* cookie,
                         vbucket_state_t allowedState,
                         get_options_t options) override;

    bool resetVBucket_UNLOCKED(LockedVBucketPtr& vb,
                               std::unique_lock<std::mutex>& vbset);

    /* Notify flusher of a new seqno being added in the vbucket */
    virtual void notifyFlusher(const Vbid vbid);

    /* Notify replication of a new seqno being added in the vbucket */
    void notifyReplication(const Vbid vbid, const int64_t bySeqno);

    /// Helper method from initialize() to setup the expiry pager
    void initializeExpiryPager(Configuration& config);

    /**
     * Check whether the ItemFreqDecayer Task is snoozed.  Currently only
     * used for testing purposes.
     */
    bool isItemFreqDecayerTaskSnoozed() const {
        return (itemFreqDecayerTask->getState() == TASK_SNOOZED);
    }

    /// Factory method to create a VBucket count visitor of the correct type.
    virtual std::unique_ptr<VBucketCountVisitor> makeVBCountVisitor(
            vbucket_state_t state);

    /**
     * Helper method used by getAggregatedVBucketStats to output aggregated
     * bucket stats.
     */
    virtual void appendAggregatedVBucketStats(VBucketCountVisitor& active,
                                              VBucketCountVisitor& replica,
                                              VBucketCountVisitor& pending,
                                              VBucketCountVisitor& dead,
                                              const void* cookie,
                                              ADD_STAT add_stat);

    /**
     * Returns the callback function to be invoked when a SyncWrite is
     * completed. Used by makeVBucket().
     */
    SyncWriteCompleteCallback makeSyncWriteCompleteCB();

    friend class Warmup;
    friend class PersistenceCallback;

    EventuallyPersistentEngine     &engine;
    EPStats                        &stats;
    std::unique_ptr<Warmup> warmupTask;
    VBucketMap                      vbMap;
    ExTask itemPagerTask;
    ExTask                          chkTask;
    float                           bfilterResidencyThreshold;
    ExTask                          defragmenterTask;
    ExTask itemCompressorTask;
    // The itemFreqDecayerTask is used to decay the frequency count of items
    // stored in the hash table.  This is required to ensure that all the
    // frequency counts do not become saturated.
    ExTask itemFreqDecayerTask;
    size_t                          compactionWriteQueueCap;
    float                           compactionExpMemThreshold;

    /* Vector of mutexes for each vbucket
     * Used by flush operations: flushVB, deleteVB, compactVB, snapshotVB */
    std::vector<std::mutex>       vb_mutexes;
    std::deque<MutationLog>       accessLog;

    std::atomic<bool> diskDeleteAll;
    struct DeleteAllTaskCtx {
        DeleteAllTaskCtx() : delay(true), cookie(NULL) {
        }
        std::atomic<bool> delay;
        const void* cookie;
    } deleteAllTaskCtx;

    std::mutex vbsetMutex;
    double backfillMemoryThreshold;
    struct ExpiryPagerDelta {
        ExpiryPagerDelta() : sleeptime(0), task(0), enabled(true) {}
        std::mutex mutex;
        size_t sleeptime;
        size_t task;
        bool enabled;
    } expiryPager;
    struct ALogTask {
        ALogTask()
            : sleeptime(0),
              task(0),
              lastTaskRuntime(std::chrono::steady_clock::now()),
              enabled(true) {
        }
        std::mutex mutex;
        size_t sleeptime;
        size_t task;
        std::chrono::steady_clock::time_point lastTaskRuntime;
        bool enabled;
    } accessScanner;
    struct ResidentRatio {
        std::atomic<size_t> activeRatio;
        std::atomic<size_t> replicaRatio;
    } cachedResidentRatio;
    size_t statsSnapshotTaskId;
    std::atomic<size_t> lastTransTimePerItem;
    item_eviction_policy_t eviction_policy;

    std::mutex compactionLock;
    std::list<CompTaskEntry> compactionTasks;

    std::unique_ptr<Collections::Manager> collectionsManager;

    /**
     * Status of XATTR support for this bucket - this is set from the
     * bucket config and also via set_flush_param. Written/read by differing
     * threads.
     */
    Couchbase::RelaxedAtomic<bool> xattrEnabled;

    /* Contains info about throttling the replication */
    std::unique_ptr<ReplicationThrottle> replicationThrottle;

    std::atomic<size_t> maxTtl;

    /**
     * Allows us to override the random function.  This is used for testing
     * purposes where we want a constant number as opposed to a random one.
     */
    std::function<long()> getRandom = random;

    friend class KVBucketTest;

    DISALLOW_COPY_AND_ASSIGN(KVBucket);
};

/**
 * Callback for notifying clients of the Bucket (KVBucket) about a new item in
 * the partition (Vbucket).
 */
class NotifyNewSeqnoCB : public Callback<const Vbid, const VBNotifyCtx&> {
public:
    NotifyNewSeqnoCB(KVBucket& kvb) : kvBucket(kvb) {
    }

    void callback(const Vbid& vbid, const VBNotifyCtx& notifyCtx) {
        kvBucket.notifyNewSeqno(vbid, notifyCtx);
    }

private:
    KVBucket& kvBucket;
};<|MERGE_RESOLUTION|>--- conflicted
+++ resolved
@@ -474,13 +474,9 @@
         accessScanner.lastTaskRuntime = std::chrono::steady_clock::now();
     }
 
-<<<<<<< HEAD
+    void enableItemCompressor();
+
     void setAllBloomFilters(bool to) override;
-=======
-    void enableItemCompressor();
-
-    void setAllBloomFilters(bool to);
->>>>>>> 01c90e9d
 
     float getBfiltersResidencyThreshold() override {
         return bfilterResidencyThreshold;
