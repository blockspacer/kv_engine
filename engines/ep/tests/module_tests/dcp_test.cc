--- conflicted
+++ resolved
@@ -909,85 +909,6 @@
         << "Dead connections still remain";
 }
 
-<<<<<<< HEAD
-void ConnectionTest::testDCPConnectionWIthSameNameCorrectlyDereferencesOldOne(
-        uint32_t flags) {
-    auto& connMap = engine->getDcpConnMap();
-
-    // 1) Create a new DCP connection
-    const void* cookie1 = create_mock_cookie();
-
-    // Cookie ref count is initialized to 1 (like it would be for an actual
-    // server connection)
-    ASSERT_EQ(1, get_number_of_mock_cookie_references(cookie1));
-
-    // Need to hit the engine level function because it will do the cookie ref
-    // counting only if the DCP Open is successful
-    ASSERT_EQ(ENGINE_SUCCESS,
-              engine->dcpOpen(cookie1,
-                              0 /*opaque*/,
-                              0 /*seqno*/,
-                              flags /*flags*/,
-                              "test_conn",
-                              {} /*value*/));
-
-    // Should be able to find the connection with the given cookie
-    ASSERT_NE(nullptr, connMap.findByName("eq_dcpq:test_conn"));
-    EXPECT_EQ(2, get_number_of_mock_cookie_references(cookie1));
-
-    // 2) Create a new DCP connection with the same name
-    const void* cookie2 = create_mock_cookie();
-    ASSERT_EQ(1, get_number_of_mock_cookie_references(cookie2));
-    ASSERT_EQ(ENGINE_SUCCESS,
-              engine->dcpOpen(cookie2,
-                              0 /*opaque*/,
-                              0 /*seqno*/,
-                              flags,
-                              "test_conn",
-                              {} /*value*/));
-
-    // Should be able to find the connection with the given cookie. We will
-    // always return the new connections here as we skip disconnecting
-    // connections when we search by name (and we should have marked the
-    // original connection as disconnecting.
-    auto conn = connMap.findByName("eq_dcpq:test_conn");
-    ASSERT_TRUE(conn);
-    EXPECT_EQ(cookie2, conn->getCookie());
-
-    EXPECT_FALSE(connMap.isDeadConnectionsEmpty());
-    EXPECT_EQ(2, get_number_of_mock_cookie_references(cookie1));
-    EXPECT_EQ(2, get_number_of_mock_cookie_references(cookie2));
-
-    // Manage connections is called whenever we have some connection
-    // notification work to do. This is where we deal with deadConnections and
-    // de-reference the cookie.
-    connMap.manageConnections();
-    EXPECT_TRUE(connMap.isDeadConnectionsEmpty());
-    EXPECT_EQ(1, get_number_of_mock_cookie_references(cookie1));
-    EXPECT_EQ(2, get_number_of_mock_cookie_references(cookie2));
-
-    connMap.disconnect(cookie2);
-
-    destroy_mock_cookie(cookie1);
-    destroy_mock_cookie(cookie2);
-}
-
-TEST_P(ConnectionTest, NewDcpConsumerWithSameNameCorrectlyShutsdownOldOne) {
-    testDCPConnectionWIthSameNameCorrectlyDereferencesOldOne(0 /*no flags*/);
-}
-
-TEST_P(ConnectionTest, NewDcpProducerWithSameNameCorrectlyShutsdownOldOne) {
-    testDCPConnectionWIthSameNameCorrectlyDereferencesOldOne(
-            cb::mcbp::request::DcpOpenPayload::Producer);
-}
-
-TEST_P(ConnectionTest, NewDcpNotifierWithSameNameCorrectlyShutsdownOldOne) {
-    testDCPConnectionWIthSameNameCorrectlyDereferencesOldOne(
-            cb::mcbp::request::DcpOpenPayload::Notifier);
-}
-
-=======
->>>>>>> 12fd1dbc
 TEST_P(ConnectionTest, test_mb23637_findByNameWithConnectionDoDisconnect) {
     MockDcpConnMap connMap(*engine);
     connMap.initialize();
