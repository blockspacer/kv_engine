--- conflicted
+++ resolved
@@ -5222,88 +5222,81 @@
     return SUCCESS;
 }
 
-<<<<<<< HEAD
-static enum test_result test_dcp_replica_stream_in_memory(EngineIface* h) {
-    check(set_vbucket_state(h, Vbid(0), vbucket_state_replica),
-=======
 // Test generates a replica VB and splits the generation with a warmup.
 // Importantly the very first batch of DCP items are marked as 'backfill' and
 // the test requires that the flusher_batch_split_trigger setting is less than
 // the size of the first batch.
 static enum test_result test_dcp_replica_stream_backfill_MB_34173(
-        ENGINE_HANDLE* h, ENGINE_HANDLE_V1* h1) {
-    check(set_vbucket_state(h, h1, 0, vbucket_state_replica),
+        EngineIface* h) {
+    check(set_vbucket_state(h, Vbid(0), vbucket_state_replica),
           "Failed to set vbucket state.");
     const int items = 100;
 
     // Validate that the flusher will split the items
     checkgt(items,
-            get_int_stat(h, h1, "ep_flusher_batch_split_trigger", "config"),
+            get_int_stat(h, "ep_flusher_batch_split_trigger", "config"),
             "flusher_batch_split_trigger must be less than items");
 
-    const void *cookie = testHarness.create_cookie();
+    const void* cookie = testHarness->create_cookie();
     uint32_t opaque = 0xFFFF0000;
     uint32_t seqno = 0;
     uint32_t flags = 0;
     const char* name = "MB_34173";
 
-    checkeq(ENGINE_SUCCESS,
-            h1->dcp.open(h, cookie, opaque, seqno, flags, name, {}),
+    auto dcp = requireDcpIface(h);
+    checkeq(ENGINE_SUCCESS,
+            dcp->open(cookie, opaque, seqno, flags, name),
             "Failed dcp producer open connection.");
-    std::string type = get_str_stat(h, h1, "eq_dcpq:MB_34173:type", "dcp");
+    std::string type = get_str_stat(h, "eq_dcpq:MB_34173:type", "dcp");
     checkeq(0, type.compare("consumer"), "Consumer not found");
 
-    opaque = add_stream_for_consumer(h, h1, cookie, opaque, 0, 0,
-                                     PROTOCOL_BINARY_RESPONSE_SUCCESS);
+    opaque = add_stream_for_consumer(
+            h, cookie, opaque, Vbid(0), 0, cb::mcbp::Status::Success);
     // backfill items 1 to 100
-    dcp_stream_to_replica(h, h1, cookie, opaque, 0, 0x02, 1, items, 1, items);
-    wait_for_flusher_to_settle(h, h1);
-    wait_for_stat_to_be(h, h1, "vb_0:high_seqno", items, "vbucket-seqno");
-
-    testHarness.destroy_cookie(cookie);
-
-    testHarness.reload_engine(&h,
-                              &h1,
-                              testHarness.engine_path,
-                              testHarness.get_current_testcase()->cfg,
-                              true,
-                              true);
-    wait_for_warmup_complete(h, h1);
-
-    cookie = testHarness.create_cookie();
+    dcp_stream_to_replica(h, cookie, opaque, Vbid(0), 0x02, 1, items, 1, items);
+    wait_for_flusher_to_settle(h);
+    wait_for_stat_to_be(h, "vb_0:high_seqno", items, "vbucket-seqno");
+
+    testHarness->destroy_cookie(cookie);
+
+    testHarness->reload_engine(&h,
+                               testHarness->engine_path,
+                               testHarness->get_current_testcase()->cfg,
+                               true,
+                               true);
+    wait_for_warmup_complete(h);
+
+    cookie = testHarness->create_cookie();
     opaque = 0xFFFF0000;
-    checkeq(ENGINE_SUCCESS,
-            h1->dcp.open(h, cookie, opaque, seqno, flags, name, {}),
+    dcp = requireDcpIface(h);
+    checkeq(ENGINE_SUCCESS,
+            dcp->open(cookie, opaque, seqno, flags, name),
             "Failed dcp producer open connection.");
 
-    type = get_str_stat(h, h1, "eq_dcpq:MB_34173:type", "dcp");
+    type = get_str_stat(h, "eq_dcpq:MB_34173:type", "dcp");
     checkeq(0, type.compare("consumer"), "Consumer not found");
 
     opaque = add_stream_for_consumer(
-            h, h1, cookie, opaque, 0, 0, PROTOCOL_BINARY_RESPONSE_SUCCESS);
+            h, cookie, opaque, Vbid(0), 0, cb::mcbp::Status::Success);
 
     // A second batch could fail if MB-34173 is not fixed, I say could because
     // the corruption of the snapshot range may not yield a failure...
     dcp_stream_to_replica(h,
-                          h1,
                           cookie,
                           opaque,
-                          0,
+                          Vbid(0),
                           0x02,
                           items + 1,
                           items + 10,
                           items + 1,
                           items + 10);
 
-    testHarness.destroy_cookie(cookie);
-    return SUCCESS;
-}
-
-static enum test_result test_dcp_replica_stream_in_memory(ENGINE_HANDLE *h,
-                                                          ENGINE_HANDLE_V1 *h1)
-{
-    check(set_vbucket_state(h, h1, 0, vbucket_state_replica),
->>>>>>> ea8dcdd6
+    testHarness->destroy_cookie(cookie);
+    return SUCCESS;
+}
+
+static enum test_result test_dcp_replica_stream_in_memory(EngineIface* h) {
+    check(set_vbucket_state(h, Vbid(0), vbucket_state_replica),
           "Failed to set vbucket state.");
 
     const void* cookie = testHarness->create_cookie();
@@ -7282,7 +7275,9 @@
                  prepare,
                  cleanup),
         TestCase("test dcp replica stream backfill and warmup (MB-34173)",
-                 test_dcp_replica_stream_backfill_MB_34173, test_setup, teardown,
+                 test_dcp_replica_stream_backfill_MB_34173,
+                 test_setup,
+                 teardown,
                  "chk_remover_stime=1;max_checkpoints=2;"
                  "flusher_batch_split_trigger=10",
                  prepare_ep_bucket,
