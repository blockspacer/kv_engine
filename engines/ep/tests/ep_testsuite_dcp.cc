--- conflicted
+++ resolved
@@ -2985,18 +2985,8 @@
     cb_assert(dcp_last_key.compare("enable_ext_metadata") == 0);
     cb_assert(dcp_last_opaque != opaque);
 
-<<<<<<< HEAD
-=======
-    if (get_bool_stat(h, h1, "ep_dcp_value_compression_enabled")) {
-        dcp_step(h, h1, cookie);
-        cb_assert(dcp_last_op == PROTOCOL_BINARY_CMD_DCP_CONTROL);
-        cb_assert(dcp_last_key.compare("enable_value_compression") == 0);
-        cb_assert(dcp_last_opaque != opaque);
-    }
-
-    // MB-29369: Cursor dropping currently disabled.
+// MB-29369: Cursor dropping currently disabled.
 #if 0
->>>>>>> b8939ea2
     dcp_step(h, h1, cookie);
     cb_assert(dcp_last_op == PROTOCOL_BINARY_CMD_DCP_CONTROL);
     cb_assert(dcp_last_key.compare("supports_cursor_dropping") == 0);
