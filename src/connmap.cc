--- conflicted
+++ resolved
@@ -1266,7 +1266,6 @@
     }
 }
 
-<<<<<<< HEAD
 void DcpConnMap::notifyBackfillManagerTasks() {
     LockHolder lh(connsLock);
     std::map<const void*, connection_t>::iterator itr = map_.begin();
@@ -1325,10 +1324,4 @@
 
 float DcpConnMap::getMinCompressionRatio() {
     return minCompressionRatioForProducer.load();
-=======
-void DcpConnMap::addStats(ADD_STAT add_stat, const void *c) {
-    LockHolder lh(connsLock);
-    add_casted_stat("ep_dcp_dead_conn_count", deadConnections.size(),
-                    add_stat, c);
->>>>>>> 8cbe913f
 }