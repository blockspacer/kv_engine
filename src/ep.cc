--- conflicted
+++ resolved
@@ -518,32 +518,6 @@
                                              uint64_t revSeqno) {
     RCPtr<VBucket> vb = getVBucket(vbid);
     if (vb) {
-<<<<<<< HEAD
-        int bucket_num(0);
-        incExpirationStat(vb);
-        LockHolder lh = vb->ht.getLockedBucket(key, &bucket_num);
-        StoredValue *v = vb->ht.unlocked_find(key, bucket_num, true, false);
-        if (v) {
-            if (v->isTempNonExistentItem() || v->isTempDeletedItem()) {
-                // This is a temporary item whose background fetch for metadata
-                // has completed.
-                bool deleted = vb->ht.unlocked_del(key, bucket_num);
-                cb_assert(deleted);
-            } else if (v->isExpired(startTime) && !v->isDeleted()) {
-                vb->ht.unlocked_softDelete(v, 0, getItemEvictionPolicy());
-                queueDirty(vb, v, &lh, NULL, false);
-            }
-        } else {
-            if (eviction_policy == FULL_EVICTION) {
-                // Create a temp item and delete and push it
-                // into the checkpoint queue, only if the bloomfilter
-                // predicts that the item may exist on disk.
-                if (vb->maybeKeyExistsInFilter(key)) {
-                    add_type_t rv = vb->ht.unlocked_addTempItem(bucket_num, key,
-                                                               eviction_policy);
-=======
-        // Obtain reader access to the VB state change lock so that
-        // the VB can't switch state whilst we're processing
         ReaderLockHolder(vb->getStateLock());
         if (vb->getState() == vbucket_state_active) {
             int bucket_num(0);
@@ -558,27 +532,25 @@
                     cb_assert(deleted);
                 } else if (v->isExpired(startTime) && !v->isDeleted()) {
                     vb->ht.unlocked_softDelete(v, 0, getItemEvictionPolicy());
-                    queueDirty(vb, v, &lh, false);
+                    queueDirty(vb, v, &lh, NULL, false);
                 }
             } else {
                 if (eviction_policy == FULL_EVICTION) {
                     // Create a temp item and delete and push it
-                    // into the checkpoint queue.
-                    add_type_t rv = vb->ht.unlocked_addTempItem(bucket_num, key,
-                                                                eviction_policy);
->>>>>>> 495e00ac
-                    if (rv == ADD_NOMEM) {
-                        return;
+                    // into the checkpoint queue, only if the bloomfilter
+                    // predicts that the item may exist on disk.
+                    if (vb->maybeKeyExistsInFilter(key)) {
+                        add_type_t rv = vb->ht.unlocked_addTempItem(bucket_num, key,
+                                                                    eviction_policy);
+                        if (rv == ADD_NOMEM) {
+                            return;
+                        }
+                        v = vb->ht.unlocked_find(key, bucket_num, true, false);
+                        v->setStoredValueState(StoredValue::state_deleted_key);
+                        v->setRevSeqno(revSeqno);
+                        vb->ht.unlocked_softDelete(v, 0, eviction_policy);
+                        queueDirty(vb, v, &lh, NULL, false);
                     }
-                    v = vb->ht.unlocked_find(key, bucket_num, true, false);
-                    v->setStoredValueState(StoredValue::state_deleted_key);
-                    v->setRevSeqno(revSeqno);
-                    vb->ht.unlocked_softDelete(v, 0, eviction_policy);
-<<<<<<< HEAD
-                    queueDirty(vb, v, &lh, NULL, false);
-=======
-                    queueDirty(vb, v, &lh, false);
->>>>>>> 495e00ac
                 }
             }
         }
