/* -*- Mode: C++; tab-width: 4; c-basic-offset: 4; indent-tabs-mode: nil -*- */
/*
 *     Copyright 2010 Couchbase, Inc
 *
 *   Licensed under the Apache License, Version 2.0 (the "License");
 *   you may not use this file except in compliance with the License.
 *   You may obtain a copy of the License at
 *
 *       http://www.apache.org/licenses/LICENSE-2.0
 *
 *   Unless required by applicable law or agreed to in writing, software
 *   distributed under the License is distributed on an "AS IS" BASIS,
 *   WITHOUT WARRANTIES OR CONDITIONS OF ANY KIND, either express or implied.
 *   See the License for the specific language governing permissions and
 *   limitations under the License.
 */

#ifndef SRC_FLUSHER_H_
#define SRC_FLUSHER_H_ 1

#include "config.h"

#include <list>
#include <map>
#include <queue>
#include <string>
#include <vector>

#include "common.h"
#include "ep.h"
#include "executorthread.h"

#define NO_VBUCKETS_INSTANTIATED 0xFFFF
#define RETRY_FLUSH_VBUCKET (-1)

enum flusher_state {
    initializing,
    running,
    pausing,
    paused,
    stopping,
    stopped
};

class Flusher;

const double DEFAULT_MIN_SLEEP_TIME = MIN_SLEEP_TIME;
const double DEFAULT_MAX_SLEEP_TIME = 10.0;

class KVShard;

/**
 * Manage persistence of data for an EventuallyPersistentStore.
 */
class Flusher {
public:

    Flusher(EventuallyPersistentStore *st, KVShard *k) :
        store(st), _state(initializing), taskId(0), minSleepTime(0.1),
        forceShutdownReceived(false), doHighPriority(false),
        numHighPriority(0), pendingMutation(false), shard(k) { }

    ~Flusher() {
        if (_state != stopped) {
            LOG(EXTENSION_LOG_WARNING, "Flusher being destroyed in state %s",
                stateName(_state));

        }
    }

    bool stop(bool isForceShutdown = false);
    void wait();
    bool pause();
    bool resume();
    void initialize(size_t tid);
    void start();
    void wake(void);
    bool step(GlobalTask *task);

    enum flusher_state state() const;
    const char * stateName() const;

    void notifyFlushEvent(void) {
        // By setting pendingMutation to true we are guaranteeing that the given
        // flusher will iterate the entire vbuckets under its shard from the
        // begining and flush for all mutations
        bool disable = false;
        if (pendingMutation.compare_exchange_strong(disable, true)) {
            wake();
        }
    }
    void setTaskId(size_t newId) { taskId = newId; }

private:
    bool transition_state(enum flusher_state to);
    void flushVB();
    void completeFlush();
    void schedule_UNLOCKED();
    double computeMinSleepTime();

    const char * stateName(enum flusher_state st) const;

    bool canSnooze(void) {
        return lpVbs.empty() && hpVbs.empty() && !pendingMutation.load();
    }

    EventuallyPersistentStore   *store;
    AtomicValue<enum flusher_state> _state;
<<<<<<< HEAD
=======

    // Used for serializaling attempts to start the flusher from
    // different threads.
>>>>>>> a33a746c
    Mutex                        taskMutex;
    AtomicValue<size_t>      taskId;

    double                   minSleepTime;
    rel_time_t               flushStart;
    AtomicValue<bool> forceShutdownReceived;
    std::queue<uint16_t> hpVbs;
    std::queue<uint16_t> lpVbs;
    bool doHighPriority;
    size_t numHighPriority;
    AtomicValue<bool> pendingMutation;

    KVShard *shard;

    DISALLOW_COPY_AND_ASSIGN(Flusher);
};

#endif  // SRC_FLUSHER_H_<|MERGE_RESOLUTION|>--- conflicted
+++ resolved
@@ -106,12 +106,9 @@
 
     EventuallyPersistentStore   *store;
     AtomicValue<enum flusher_state> _state;
-<<<<<<< HEAD
-=======
 
     // Used for serializaling attempts to start the flusher from
     // different threads.
->>>>>>> a33a746c
     Mutex                        taskMutex;
     AtomicValue<size_t>      taskId;
 
