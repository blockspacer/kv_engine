--- conflicted
+++ resolved
@@ -61,19 +61,12 @@
         completePhase(true), pager_phase(phase) {}
 
     void visit(StoredValue *v) {
-<<<<<<< HEAD
         // Delete expired items for an active vbucket.
         bool isExpired = (currentBucket->getState() == vbucket_state_active) &&
             v->isExpired(startTime) && !v->isDeleted();
-        if (isExpired || v->isTempItem()) {
+        if (isExpired || v->isTempNonExistentItem() || v->isTempDeletedItem()) {
             expired.push_back(std::make_pair(currentBucket->getId(),
                                              v->getKey()));
-=======
-        // Remember expired objects -- we're going to delete them.
-        if ((v->isExpired(startTime) && !v->isDeleted()) ||
-            v->isTempNonExistentItem() || v->isTempDeletedItem()) {
-            expired.push_back(std::make_pair(currentBucket->getId(), v->getKey()));
->>>>>>> c5065c26
             return;
         }
 
