#+TITLE:     EP Parameters
#+AUTHOR:    Dustin Sallings
#+EMAIL:     dustin@spy.net
#+DATE:      2010-05-05 Wed
#+DESCRIPTION:
#+LANGUAGE:  en
#+OPTIONS:   H:3 num:t toc:t \n:nil @:t ::t |:t ^:nil -:t f:t *:t <:t
#+OPTIONS:   TeX:t LaTeX:nil skip:nil d:nil todo:t pri:nil tags:not-in-toc
#+INFOJS_OPT: view:nil toc:nil ltoc:t mouse:underline buttons:0 path:http://orgmode.org/org-info.js
#+EXPORT_SELECT_TAGS: export
#+EXPORT_EXCLUDE_TAGS: noexport

* Configuring the Engine

Engine parameters may be specified using the =-e= option to
memcached.  These parameters control various aspects of the behavior
of the engine.

For example, if you would like to store your database in =/data/base=
and prevent it from having objects larger than 1MB, you would run
memcached like this:

: memcached -E ep.so -e 'dbfile=/data/base;max_item_size=1048576'

* Parameters for the EP Engine

| key               | type   | descr                                         |
|-------------------+--------+-----------------------------------------------|
| config_file       | string | Path to additional parameters.                |
| dbname            | string | Path to on-disk storage.                      |
| ht_locks          | int    | Number of locks per hash table.               |
| ht_size           | int    | Number of buckets per hash table.             |
| initfile          | string | Optional SQL script to run after opening DB   |
| postInitfile      | string | Optional SQL script to run after all DB       |
|                   |        | shards and statements have been initialized   |
| max_item_size     | int    | Maximum number of bytes allowed for an item.  |
| tap_backlog_limit | int    | Max number of items allowed in a tap backfill |
| max_size          | int    | Max cumulative item size in bytes.            |
| max_txn_size      | int    | Max number of disk mutations per transaction. |
| mem_high_wat      | int    | Automatically evict when exceeding this size. |
| mem_low_wat       | int    | Low water mark to aim for when evicting.      |
| min_data_age      | int    | Minimum data stability time before persist.   |
| queue_age_cap     | int    | Maximum queue time before forcing persist.    |
| tap_id            | string | Local tap identifier for remote peer.         |
| tap_idle_timeout  | int    | Tap client idle timeout.                      |
| tap_keepalive     | int    | Seconds to hold open named tap connections.   |
| tap_peer          | string | Upstream server to contact.                   |
| vb0               | bool   | If true, start with an active vbucket 0       |
| waitforwarmup     | bool   | Whether to block server start during warmup.  |
| warmup            | bool   | Whether to load existing data at startup.     |
| expiry_window     | int    | expiry window to not persist an object        |
|                   |        | that is expired (or will be soon)             |
| exp_pager_stime   | int    | Sleep time for the pager that purges expired  |
|                   |        | objects from memory and disk                  |
| failpartialwarmup | bool   | If false, continue running after failing to   |
|                   |        | load some records.                            |
| db_shards         | int    | Number of shards for db store                 |
<<<<<<< HEAD
| db_strategy       | string | DB store strategy ("multiDB" or "singleDB")   |
=======
| vb_del_chunk_size | int    | Chunk size of vbucket deletion                |
>>>>>>> 001fc49c
<|MERGE_RESOLUTION|>--- conflicted
+++ resolved
@@ -55,8 +55,5 @@
 | failpartialwarmup | bool   | If false, continue running after failing to   |
 |                   |        | load some records.                            |
 | db_shards         | int    | Number of shards for db store                 |
-<<<<<<< HEAD
 | db_strategy       | string | DB store strategy ("multiDB" or "singleDB")   |
-=======
-| vb_del_chunk_size | int    | Chunk size of vbucket deletion                |
->>>>>>> 001fc49c
+| vb_del_chunk_size | int    | Chunk size of vbucket deletion                |