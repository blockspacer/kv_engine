/* -*- Mode: C++; tab-width: 4; c-basic-offset: 4; indent-tabs-mode: nil -*- */
#ifndef STORED_VALUE_H
#define STORED_VALUE_H 1

#include <climits>
#include <cstring>
#include <algorithm>

#include "common.hh"
#include "item.hh"
#include "locks.hh"
#include "stats.hh"
#include "histo.hh"

extern "C" {
    extern rel_time_t (*ep_current_time)();
}

// Forward declaration for StoredValue
class HashTable;
class StoredValueFactory;

// One of the following structs overlays at the end of StoredItem.
// This is figured out dynamically and stored in one bit in
// StoredValue so it can figure it out at runtime.

/**
 * StoredValue "small" data storage.
 */
struct small_data {
    uint8_t keylen;             //!< Length of the key.
    char    keybytes[1];        //!< The key itself.
};

/**
 * StoredValue "featured" data type.
 */
struct feature_data {
    uint64_t   cas;             //!< CAS identifier.
    time_t     exptime;         //!< Expiration time of this item.
    rel_time_t lock_expiry;     //!< getl lock expiration
    bool       locked : 1;      //!< True if this item is locked
    bool       resident : 1;    //!< True if this object's value is in memory.
    uint8_t    keylen;          //!< Length of the key
    char       keybytes[1];     //!< The key itself.
};

/**
 * Union of StoredValue data.
 */
union stored_value_bodies {
    struct small_data   small;  //!< The small type.
    struct feature_data feature; //!< The featured type.
};

/**
 * Contents stored when swapped out.
 */
union blobval {
    uint32_t len;               //!< The length as an integer.
    char     chlen[4];          //!< The length as a four byte integer
};

/**
 * In-memory storage for an item.
 */
class StoredValue {
public:

    void operator delete(void* p) {
        ::operator delete(p);
     }

    /**
     * Mark this item as needing to be persisted.
     */
    void markDirty() {
        dirtiness = ep_current_time() >> 2;
        _isDirty = 1;
    }

    /**
     * Mark this item as dirty as of a certain time.
     *
     * This method is primarily used to mark an item as dirty again
     * after a storage failure.
     *
     * @param dataAge the previous dataAge of this record
     */
    void reDirty(rel_time_t dataAge) {
        dirtiness = dataAge >> 2;
        _isDirty = 1;
        clearPendingId();
    }

    // returns time this object was dirtied.
    /**
     * Mark this item as clean.
     *
     * @param dataAge an output parameter that captures the time this
     *                item was marked dirty
     */
    void markClean(rel_time_t *dataAge) {
        if (dataAge) {
            *dataAge = dirtiness << 2;
        }
        _isDirty = 0;
    }

    /**
     * True if this object is dirty.
     */
    bool isDirty() const {
        return _isDirty;
    }

    /**
     * True if this object is not dirty.
     */
    bool isClean() const {
        return !isDirty();
    }

    /**
     * Check if this item is expired or not.
     *
     * @param asOf the time to be compared with this item's expiry time
     * @return true if this item's expiry time < asOf
     */
    bool isExpired(time_t asOf) const {
        if (getExptime() != 0 && getExptime() < asOf) {
            return true;
        }
        return false;
    }

    /**
     * Get the pointer to the beginning of the key.
     */
    const char* getKeyBytes() const {
        if (_isSmall) {
            return extra.small.keybytes;
        } else {
            return extra.feature.keybytes;
        }
    }

    /**
     * Get the length of the key.
     */
    uint8_t getKeyLen() const {
        if (_isSmall) {
            return extra.small.keylen;
        } else {
            return extra.feature.keylen;
        }
    }

    /**
     * True of this item is for the given key.
     *
     * @param k the key we're checking
     * @return true if this item's key is equal to k
     */
    bool hasKey(const std::string &k) const {
        return k.length() == getKeyLen()
            && (std::memcmp(k.data(), getKeyBytes(), getKeyLen()) == 0);
    }

    /**
     * Get this item's key.
     */
    const std::string getKey() const {
        return std::string(getKeyBytes(), getKeyLen());
    }

    /**
     * Get this item's value.
     */
    value_t getValue() const {
        return value;
    }

    /**
     * Get the expiration time of this item.
     *
     * @return the expiration time for feature items, 0 for small items
     */
    time_t getExptime() const {
        if (_isSmall) {
            return 0;
        } else {
            return extra.feature.exptime;
        }
    }

    void setExptime(time_t tim) {
        if (!_isSmall) {
            extra.feature.exptime = tim;
            markDirty();
        }
    }

    /**
     * Get the client-defined flags of this item.
     *
     * @return the flags for feature items, 0 for small items
     */
    uint32_t getFlags() const {
        return flags;
    }

    /**
     * Get the number of times this value was replicated.
     *
     * @return the number of times this value was replicaded
     */
    uint8_t getNumReplicas() const {
        return replicas;
    }

    void incrementNumReplicas(uint8_t count = 1) {
        replicas += count;
    }

    /**
     * Set a new value for this item.
     *
     * @param v the new value
     * @param newFlags the new client-defined flags
     * @param newExp the new expiration
     * @param theCas thenew CAS identifier
     * @param stats the global stats
     * @param ht the hashtable that contains this StoredValue instance
     */
    void setValue(value_t v, uint32_t newFlags, time_t newExp,
                  uint64_t theCas, EPStats &stats, HashTable &ht) {
        reduceCurrentSize(stats, ht, size());
        value = v;
        setResident();
        flags = newFlags;
        if (!_isSmall) {
            extra.feature.cas = theCas;
            extra.feature.exptime = newExp;
        }
        markDirty();
        increaseCurrentSize(stats, ht, size());
        replicas = 0;
    }

    size_t valLength() {
        if (isDeleted()) {
            return 0;
        } else if (isResident()) {
            return value->length();
        } else {
            blobval uval;
            assert(value->length() == sizeof(uval));
            std::memcpy(uval.chlen, value->getData(), sizeof(uval));
            return static_cast<size_t>(uval.len);
        }
    }

    size_t getKeyValLength() {
        return valLength() + getKeyLen();
    }

    /**
     * Eject an item value from memory.
     * @param stats the global stat instance
     * @param ht the hashtable that contains this StoredValue instance
     */
    bool ejectValue(EPStats &stats, HashTable &ht);

    /**
     * Restore the value for this item.
     * @param v the new value to be restored
     * @param stats the global stat instance
     * @param ht the hashtable that contains this StoredValue instance
     */
    bool restoreValue(value_t v, EPStats &stats, HashTable &ht);

    /**
     * Get this item's CAS identifier.
     *
     * @return the cas ID for feature items, 0 for small items
     */
    uint64_t getCas() const {
        if (_isSmall) {
            return 0;
        } else {
            return extra.feature.cas;
        }
    }

    /**
     * Get the time of dirtiness of this item.
     *
     * Note that the clock loses four bits of resolution, so the
     * timestamp only has four seconds of accuracy.
     */
    rel_time_t getDataAge() const {
        return dirtiness << 2;
    }

    /**
     * Set a new CAS ID.
     *
     * This is a NOOP for small item types.
     */
    void setCas(uint64_t c) {
        if (!_isSmall) {
            extra.feature.cas = c;
        }
    }

    /**
     * Lock this item until the given time.
     *
     * This is a NOOP for small item types.
     */
    void lock(rel_time_t expiry) {
        if (!_isSmall) {
            extra.feature.locked = true;
            extra.feature.lock_expiry = expiry;
        }
    }

    /**
     * Unlock this item.
     */
    void unlock() {
        if (!_isSmall) {
            extra.feature.locked = false;
            extra.feature.lock_expiry = 0;
        }
    }

    /**
     * True if this item has an ID.
     *
     * An item always has an ID after it's been persisted.
     */
    bool hasId() {
        return id > 0;
    }

    /**
     * Get this item's ID.
     *
     * @return the ID for the item; 0 if the item has no ID
     */
    int64_t getId() {
        return id;
    }

    /**
     * Set the ID for this item.
     *
     * This is used by the persistene layer.
     *
     * It is an error to set an ID on an item that already has one.
     */
    void setId(int64_t to) {
        assert(!hasId());
        id = to;
        assert(hasId());
    }

    /**
     * Clear the ID (after disk deletion when an object was reused).
     */
    void clearId() {
        id = -1;
        assert(!hasId());
    }

    /**
     * Is this item currently waiting to receive a new ID?
     *
     * This is the case when it's been submitted to the storage layer
     * and has been marked clean, but has not yet received its ID.
     *
     * @return true if the item is waiting for an ID.
     */
    bool isPendingId() {
        return id == -2;
    }

    /**
     * Set this item to be pending an ID.
     */
    void setPendingId() {
        assert(!hasId());
        assert(!isPendingId());
        id = -2;
    }

    /**
     * If we're still in a pending ID state, clear the state.
     */
    void clearPendingId() {
        if (isPendingId()) {
            id = -1;
        }
    }

    /**
     * Get the total size of this item.
     *
     * @return the amount of memory used by this item.
     */
    size_t size() {
        // This differs from valLength in that it reports the
        // *resident* length instead of the length of the actual value
        // as it existed.
        size_t vallen = isDeleted() ? 0 : value->length();
        size_t valign = std::min(sizeof(void*),
                                 sizeof(void*) - vallen % sizeof(void*));
        size_t kalign = std::min(sizeof(void*),
                                 sizeof(void*) - getKeyLen() % sizeof(void*));

        return sizeOf(_isSmall) + getKeyLen() + vallen +
            sizeof(value_t) + valign + kalign;
    }

    /**
     * Return true if this item is locked as of the given timestamp.
     *
     * @param curtime lock expiration marker (usually the current time)
     * @return true if the item is locked
     */
    bool isLocked(rel_time_t curtime) {
        if (_isSmall) {
            return false;
        } else {
            if (extra.feature.locked && (curtime > extra.feature.lock_expiry)) {
                extra.feature.locked = false;
                return false;
            }
            return extra.feature.locked;
        }
    }

    /**
     * True if this value is resident in memory currently.
     */
    bool isResident() {
        if (_isSmall) {
            return true;
        } else {
            return extra.feature.resident;
        }
    }

    /**
     * True if this object is logically deleted.
     */
    bool isDeleted() const {
        return value.get() == NULL;
    }

    /**
     * Logically delete this object.
     */
    void del(EPStats &stats, HashTable &ht) {
        size_t oldsize = size();

        value.reset();
        markDirty();
        setCas(getCas() + 1);

        size_t newsize = size();
        if (oldsize < newsize) {
            increaseCurrentSize(stats, ht, newsize - oldsize, true);
        } else if (newsize < oldsize) {
            reduceCurrentSize(stats, ht, oldsize - newsize, true);
        }
    }

    /**
     * Get the size of a StoredValue object.
     *
     * This method exists because the size of a StoredValue as used
     * cannot be determined entirely at compile time due to the two
     * different extras sections that are used.
     *
     * @param small if true, we want the small variety, otherwise featured
     *
     * @return the size in bytes required (minus key) for a StoredValue.
     */
    static size_t sizeOf(bool small) {
        // Subtract one because the length of the string is computed on demand.
        size_t base = sizeof(StoredValue) - sizeof(union stored_value_bodies) - 1;
        return base + (small ? sizeof(struct small_data) : sizeof(struct feature_data));
    }

    /**
     * Set the maximum amount of data this instance can store.
     *
     * While there's other overhead, this only takes into
     * consideration the sum of StoredValue::size() values.
     */
    static void setMaxDataSize(EPStats&, size_t);

    /**
     * Get the maximum amount of memory this instance can store.
     */
    static size_t getMaxDataSize(EPStats&);

    /**
     * Get the current amount of of data stored.
     */
    static size_t getCurrentSize(EPStats&);

private:

    StoredValue(const Item &itm, StoredValue *n, EPStats &stats, HashTable &ht,
                bool setDirty = true, bool small = false) :
        value(itm.getValue()), next(n), id(itm.getId()),
        dirtiness(0), _isSmall(small), flags(itm.getFlags()), replicas(0)
    {

        if (_isSmall) {
            extra.small.keylen = itm.getKey().length();
        } else {
            extra.feature.cas = itm.getCas();
            extra.feature.exptime = itm.getExptime();
            extra.feature.locked = false;
            extra.feature.resident = true;
            extra.feature.lock_expiry = 0;
            extra.feature.keylen = itm.getKey().length();
        }

        if (setDirty) {
            markDirty();
        } else {
            markClean(NULL);
        }

        increaseCurrentSize(stats, ht, size());
    }

    void setResident() {
        if (!_isSmall) {
            extra.feature.resident = 1;
        }
    }

    friend class HashTable;
    friend class StoredValueFactory;

    value_t            value;          // 16 bytes
    StoredValue        *next;          // 8 bytes
    int64_t            id;             // 8 bytes
    uint32_t           dirtiness : 30; // 30 bits -+
    bool               _isSmall  :  1; // 1 bit    | 4 bytes
    bool               _isDirty  :  1; // 1 bit  --+
    uint32_t           flags;          // 4 bytes
    Atomic<uint8_t>    replicas;       // 1 byte


    union stored_value_bodies extra;

    static void increaseCurrentSize(EPStats&, HashTable &ht,
                                    size_t by, bool residentOnly = false);
    static void reduceCurrentSize(EPStats&, HashTable &ht,
                                  size_t by, bool residentOnly = false);
    static bool hasAvailableSpace(EPStats&, const Item &item);

    DISALLOW_COPY_AND_ASSIGN(StoredValue);
};

/**
 * Mutation types as returned by store commands.
 */
typedef enum {
    /**
     * Storage was attempted on a vbucket not managed by this node.
     */
    INVALID_VBUCKET,
    NOT_FOUND,                  //!< The item was not found for update
    INVALID_CAS,                //!< The wrong CAS identifier was sent for a CAS update
    WAS_CLEAN,                  //!< The item was clean before this mutation
    WAS_DIRTY,                  //!< This item was already dirty before this mutation
    IS_LOCKED,                  //!< The item is locked and can't be updated.
    NOMEM                       //!< Insufficient memory to store this item.
} mutation_type_t;

/**
 * Result from add operation.
 */
typedef enum {
    ADD_SUCCESS,                //!< Add was successful.
    ADD_NOMEM,                  //!< No memory for operation
    ADD_EXISTS,                 //!< Did not update -- item exists with this key
    ADD_UNDEL                   //!< Undeletes an existing dirty item
} add_type_t;

/**
 * Base class for visiting a hash table.
 */
class HashTableVisitor {
public:
    virtual ~HashTableVisitor() {}

    /**
     * Visit an individual item within a hash table.
     *
     * @param v a pointer to a value in the hash table
     */
    virtual void visit(StoredValue *v) = 0;
    /**
     * True if the visiting should continue.
     *
     * This is called periodically to ensure the visitor still wants
     * to visit items.
     */
    virtual bool shouldContinue() { return true; }
};

/**
 * Hash table visitor that reports the depth of each hashtable bucket.
 */
class HashTableDepthVisitor {
public:
    virtual ~HashTableDepthVisitor() {}

    /**
     * Called once for each hashtable bucket with its depth.
     *
     * @param bucket the index of the hashtable bucket
     * @param depth the number of entries in this hashtable bucket
     * @param mem counted memory used by this hash table
     */
    virtual void visit(int bucket, int depth, size_t mem) = 0;
};

/**
 * Hash table visitor that finds the min and max bucket depths.
 */
class HashTableDepthStatVisitor : public HashTableDepthVisitor {
public:

    HashTableDepthStatVisitor() : depthHisto(GrowingWidthGenerator<unsigned int>(1, 1, 1.3),
                                             10),
                                  size(0), memUsed(0), min(-1), max(0) {}

    void visit(int bucket, int depth, size_t mem) {
        (void)bucket;
        // -1 is a special case for min.  If there's a value other than
        // -1, we prefer that.
        min = std::min(min == -1 ? depth : min, depth);
        max = std::max(max, depth);
        depthHisto.add(depth);
        size += depth;
        memUsed += mem;
    }

    Histogram<unsigned int> depthHisto;
    size_t                  size;
    size_t                  memUsed;
    int                     min;
    int                     max;
};

/**
 * Hash table visitor that collects stats of what's inside.
 */
class HashTableStatVisitor : public HashTableVisitor {
public:

    HashTableStatVisitor() : numNonResident(0), numTotal(0),
                             memSize(0), cacheSize(0) {}

    void visit(StoredValue *v) {
        ++numTotal;
        memSize += v->size();

        if (v->isResident()) {
            cacheSize += v->size();
        } else {
            ++numNonResident;
        }
    }

    size_t numNonResident;
    size_t numTotal;
    size_t memSize;
    size_t cacheSize;
};

/**
 * Track the current number of hashtable visitors.
 *
 * This class is a pretty generic counter holder that increments on
 * entry and decrements on return providing RAII guarantees around an
 * atomic counter.
 */
class VisitorTracker {
public:

    /**
     * Mark a visitor as visiting.
     *
     * @param c the counter that should be incremented (and later
     * decremented).
     */
    explicit VisitorTracker(Atomic<size_t> *c) : counter(c) {
        counter->incr(1);
    }
    ~VisitorTracker() {
        counter->decr(1);
    }
private:
    Atomic<size_t> *counter;
};

/**
 * Types of stored values.
 */
enum stored_value_type {
    small,                      //!< Small (minimally featured) stored values.
    featured                    //!< Full featured stored values.
};

/**
 * Creator of StoredValue instances.
 */
class StoredValueFactory {
public:

    /**
     * Create a new StoredValueFactory of the given type.
     */
    StoredValueFactory(EPStats &s, enum stored_value_type t = featured) : stats(&s),type(t) { }

    /**
     * Create a new StoredValue with the given item.
     *
     * @param itm the item the StoredValue should contain
     * @param n the the top of the hash bucket into which this will be inserted
     * @param ht the hashtable that will contain the StoredValue instance created
     * @param setDirty if true, mark this item as dirty after creating it
     */
    StoredValue *operator ()(const Item &itm, StoredValue *n, HashTable &ht,
                             bool setDirty = true) {
        switch(type) {
        case small:
            return newStoredValue(itm, n, ht, setDirty, true);
            break;
        case featured:
            return newStoredValue(itm, n, ht, setDirty, false);
            break;
        default:
            abort();
        };
    }

private:

    StoredValue* newStoredValue(const Item &itm, StoredValue *n, HashTable &ht,
                                bool setDirty, bool small) {
        size_t base = StoredValue::sizeOf(small);

        std::string key = itm.getKey();
        assert(key.length() < 256);
        size_t len = key.length() + base;

        StoredValue *t = new (::operator new(len))
            StoredValue(itm, n, *stats, ht, setDirty, small);
        if (small) {
            std::memcpy(t->extra.small.keybytes, key.data(), key.length());
        } else {
            std::memcpy(t->extra.feature.keybytes, key.data(), key.length());
        }

        return t;
    }

    EPStats                *stats;
    enum stored_value_type  type;

};

/**
 * A container of StoredValue instances.
 */
class HashTable {
public:

    /**
     * Create a HashTable.
     *
     * @param st the global stats reference
     * @param s the number of hash table buckets
     * @param l the number of locks in the hash table
     * @param t the type of StoredValues this hash table will contain
     */
    HashTable(EPStats &st, size_t s = 0, size_t l = 0,
              enum stored_value_type t = featured) : stats(st), valFact(st, t) {
        size = HashTable::getNumBuckets(s);
        n_locks = HashTable::getNumLocks(l);
        valFact = StoredValueFactory(st, getDefaultStorageValueType());
        assert(size > 0);
        assert(n_locks > 0);
        assert(visitors == 0);
        values = static_cast<StoredValue**>(calloc(size, sizeof(StoredValue*)));
        mutexes = new Mutex[n_locks];
        activeState = true;
    }

    ~HashTable() {
        clear(true);
        // Wait for any outstanding visitors to finish.
        while (visitors > 0) {
            usleep(100);
        }
        delete []mutexes;
        free(values);
        values = NULL;
    }

    size_t memorySize() {
        return sizeof(HashTable)
            + (size * sizeof(StoredValue*))
            + (n_locks * sizeof(Mutex));
    }

    /**
     * Get the number of hash table buckets this hash table has.
     */
    size_t getSize(void) { return size; }

    /**
     * Get the number of locks in this hash table.
     */
    size_t getNumLocks(void) { return n_locks; }

    /**
     * Get the number of items within this hash table.
     */
    size_t getNumItems(void) { return numItems; }

    /**
     * Get the number of non-resident items within this hash table.
     */
    size_t getNumNonResidentItems(void) { return numNonResidentItems; }

    /**
     * Get the number of items whose values are ejected from this hash table.
     */
    size_t getNumEjects(void) { return numEjects; }

    /**
     * Get the total item memory size in this hash table.
     */
    size_t getItemMemory(void) { return memSize; }

    /**
     * Clear the hash table.
     *
     * @param deactivate true when this hash table is being destroyed completely
     *
     * @return a stat visitor reporting how much stuff was removed
     */
    HashTableStatVisitor clear(bool deactivate = false);

    /**
     * Get the number of times this hash table has been resized.
     */
    size_t getNumResizes() { return numResizes; }

    /**
     * Automatically resize to fit the current data.
     */
    void resize();

    /**
     * Resize to the specified size.
     */
    void resize(size_t to);

    /**
     * Find the item with the given key.
     *
     * @param key the key to find
     * @return a pointer to a StoredValue -- NULL if not found
     */
    StoredValue *find(std::string &key) {
        assert(active());
        int bucket_num(0);
        LockHolder lh = getLockedBucket(key, &bucket_num);
        return unlocked_find(key, bucket_num);
    }

    /**
     * Set a new Item into this hashtable.
     *
     * @param val the Item to store
     * @param row_id the row id that is assigned to the item to store
     * @return a result indicating the status of the store
     */
    mutation_type_t set(const Item &val, int64_t &row_id) {
        assert(active());
        Item &itm = const_cast<Item&>(val);
        if (!StoredValue::hasAvailableSpace(stats, itm)) {
            return NOMEM;
        }

        mutation_type_t rv = NOT_FOUND;
        int bucket_num(0);
        LockHolder lh = getLockedBucket(val.getKey(), &bucket_num);
        StoredValue *v = unlocked_find(val.getKey(), bucket_num, true);
        /*
         * prior to checking for the lock, we should check if this object
         * has expired. If so, then check if CAS value has been provided
         * for this set op. In this case the operation should be denied since
         * a cas operation for a key that doesn't exist is not a very cool
         * thing to do. See MB 3252
         */
        bool skip_lock = false;
        if (v && v->isExpired(ep_real_time())) {
            if (val.getCas()) {
                /* item has expired and cas value provided. Deny ! */
                return NOT_FOUND;
            }
            /*
             * proceed to treat this case as if the key never existed
             * therefore skip lock checks
             */
            skip_lock = true;
        }
        if (v && !skip_lock) {
            if (v->isLocked(ep_current_time())) {
                /*
                 * item is locked, deny if there is cas value mismatch
                 * or no cas value is provided by the user
                 */
                if (val.getCas() != v->getCas()) {
                    return IS_LOCKED;
                }
                /* allow operation*/
                v->unlock();
            } else if (val.getCas() != 0 && val.getCas() != v->getCas()) {
                return INVALID_CAS;
            }

            itm.setCas();
            rv = v->isClean() ? WAS_CLEAN : WAS_DIRTY;
            if (!v->isResident()) {
                --numNonResidentItems;
            }
            v->setValue(itm.getValue(),
                        itm.getFlags(), itm.getExptime(),
                        itm.getCas(), stats, *this);
            row_id = v->getId();
        } else {
            if (itm.getCas() != 0) {
                return NOT_FOUND;
            }

            itm.setCas();
            v = valFact(itm, values[bucket_num], *this);
            values[bucket_num] = v;
            ++numItems;
        }
        return rv;
    }

    /**
     * Add an item to the hash table iff it doesn't already exist.
     *
     * @param val the item to store
     * @param isDirty true if the item should be marked dirty on store
     * @param storeVal true if the value should be stored (paged-in)
     * @return an indication of what happened
     */
    add_type_t add(const Item &val, bool isDirty = true, bool storeVal = true) {
        assert(active());
        int bucket_num(0);
        LockHolder lh = getLockedBucket(val.getKey(), &bucket_num);
        StoredValue *v = unlocked_find(val.getKey(), bucket_num, true);
        add_type_t rv = ADD_SUCCESS;
        if (v && !v->isDeleted() && !v->isExpired(ep_real_time())) {
            rv = ADD_EXISTS;
        } else {
            Item &itm = const_cast<Item&>(val);
            itm.setCas();
            if (!StoredValue::hasAvailableSpace(stats, itm)) {
                return ADD_NOMEM;
            }
            if (v) {
                rv = (v->isDeleted() || v->isExpired(ep_real_time())) ? ADD_UNDEL : ADD_SUCCESS;
                v->setValue(itm.getValue(),
                            itm.getFlags(), itm.getExptime(),
                            itm.getCas(), stats, *this);
                if (isDirty) {
                    v->markDirty();
                } else {
                    v->markClean(NULL);
                }
            } else {
                v = valFact(itm, values[bucket_num], *this, isDirty);
                values[bucket_num] = v;
                ++numItems;
            }
            if (!storeVal) {
                v->ejectValue(stats, *this);
            }
        }

        return rv;
    }

    /**
     * Mark the given record logically deleted.
     *
     * @param key the key of the item to delete
     * @param cas the expected CAS of the item (or 0 to override)
     * @param row_id the row id that is assigned to the item to be deleted
     * @return an indicator of what the deletion did
     */
    mutation_type_t softDelete(const std::string &key, uint64_t cas,
                               int64_t &row_id) {
        assert(active());
        int bucket_num(0);
        LockHolder lh = getLockedBucket(key, &bucket_num);
        StoredValue *v = unlocked_find(key, bucket_num);
        if (v) {
            row_id = v->getId();
        }
        return unlocked_softDelete(key, cas, bucket_num);
    }

    /**
     * Unlocked implementation of softDelete.
     */
    mutation_type_t unlocked_softDelete(const std::string &key, uint64_t cas,
                                        int bucket_num) {
        mutation_type_t rv = NOT_FOUND;
        StoredValue *v = unlocked_find(key, bucket_num);
        if (v) {
            if (v->isExpired(ep_real_time())) {
                v->del(stats, *this);
                return rv;
            }

            if (v->isLocked(ep_current_time())) {
                return IS_LOCKED;
            }

            if (cas != 0 && cas != v->getCas()) {
                return NOT_FOUND;
            }

            if (!v->isResident()) {
                --numNonResidentItems;
            }

            /* allow operation*/
            v->unlock();

            rv = v->isClean() ? WAS_CLEAN : WAS_DIRTY;
            v->del(stats, *this);
        }
        return rv;
    }

    /**
     * Find an item within a specific bucket assuming you already
     * locked the bucket.
     *
     * @param key the key of the item to find
     * @param bucket_num the bucket number
     * @param wantsDeleted true if soft deleted items should be returned
     *
     * @return a pointer to a StoredValue -- NULL if not found
     */
    StoredValue *unlocked_find(const std::string &key, int bucket_num,
                               bool wantsDeleted=false) {
        StoredValue *v = values[bucket_num];
        while (v) {
            if (v->hasKey(key)) {
                if (wantsDeleted || !v->isDeleted()) {
                    return v;
                } else {
                    return NULL;
                }
            }
            v = v->next;
        }
        return NULL;
    }

    /**
     * Compute a hash for the given string.
     *
     * @param str the beginning of the string
     * @param len the number of bytes in the string
     *
     * @return the hash value
     */
    inline int hash(const char *str, const size_t len) {
        assert(active());
        int h=5381;

        for(size_t i=0; i < len; i++) {
            h = ((h << 5) + h) ^ str[i];
        }

        return h;
    }

    /**
     * Compute a hash for the given string.
     *
     * @param s the string
     * @return the hash value
     */
    inline int hash(const std::string &s) {
        return hash(s.data(), s.length());
    }

    /**
     * Get a lock holder holding a lock for the bucket for the given
     * hash.
     *
     * @param h the input hash
     * @param bucket output parameter to receive a bucket
     * @return a locked LockHolder
     */
    inline LockHolder getLockedBucket(int h, int *bucket) {
        while (true) {
            assert(active());
            *bucket = getBucketForHash(h);
            LockHolder rv(mutexes[mutexForBucket(*bucket)]);
            if (*bucket == getBucketForHash(h)) {
                return rv;
            }
        }
    }

    /**
     * Get a lock holder holding a lock for the bucket for the hash of
     * the given key.
     *
     * @param s the start of the key
     * @param n the size of the key
     * @param bucket output parameter to receive a bucket
     * @return a locked LockHolder
     */
    inline LockHolder getLockedBucket(const char *s, size_t n, int *bucket) {
        return getLockedBucket(hash(s, n), bucket);
    }

    /**
     * Get a lock holder holding a lock for the bucket for the hash of
     * the given key.
     *
     * @param s the key
     * @param bucket output parameter to receive a bucket
     * @return a locked LockHolder
     */
    inline LockHolder getLockedBucket(const std::string &s, int *bucket) {
        return getLockedBucket(hash(s.data(), s.size()), bucket);
    }

    /**
     * Delete a key from the cache without trying to lock the cache first
     * (Please note that you <b>MUST</b> acquire the mutex before calling
     * this function!!!
     *
     * @param key the key to delete
     * @param bucket_num the bucket to look in (must already be locked)
     * @return true if an object was deleted, false otherwise
     */
    bool unlocked_del(const std::string &key, int bucket_num) {
        assert(active());
        StoredValue *v = values[bucket_num];

        // Special case empty bucket.
        if (!v) {
            return false;
        }

        // Special case the first one
        if (v->hasKey(key)) {
            if (!v->isDeleted() && v->isLocked(ep_current_time())) {
                return false;
            }
            values[bucket_num] = v->next;
            v->reduceCurrentSize(stats, *this, v->size());
            delete v;
            --numItems;
            return true;
        }

        while (v->next) {
            if (v->next->hasKey(key)) {
                StoredValue *tmp = v->next;
                if (!v->isDeleted() && tmp->isLocked(ep_current_time())) {
                    return false;
                }
                v->next = v->next->next;
                tmp->reduceCurrentSize(stats, *this, tmp->size());
                delete tmp;
                --numItems;
                return true;
            } else {
                v = v->next;
            }
        }

        return false;
    }

    /**
     * Delete the item with the given key.
     *
     * @param key the key to delete
     * @return true if the item existed before this call
     */
    bool del(const std::string &key) {
        assert(active());
        int bucket_num(0);
        LockHolder lh = getLockedBucket(key, &bucket_num);
        return unlocked_del(key, bucket_num);
    }

    /**
     * Visit all items within this hashtable.
     */
    void visit(HashTableVisitor &visitor);

    /**
     * Visit all items within this call with a depth visitor.
     */
    void visitDepth(HashTableDepthVisitor &visitor);

    /**
     * Get the number of buckets that should be used for initialization.
     *
     * @param s if 0, return the default number of buckets, else return s
     */
    static size_t getNumBuckets(size_t s = 0);

    /**
     * Get the number of locks that should be used for initialization.
     *
     * @param s if 0, return the default number of locks, else return s
     */
    static size_t getNumLocks(size_t s);

    /**
     * Set the default number of buckets.
     */
    static void setDefaultNumBuckets(size_t);

    /**
     * Set the default number of locks.
     */
    static void setDefaultNumLocks(size_t);

    /**
     * Set the stored value type by name.
     *
     * @param t either "small" or "featured"
     *
     * @return true if this type is not handled.
     */
    static bool setDefaultStorageValueType(const char *t);

    /**
     * Set the default StoredValue type by enum value.
     */
    static void setDefaultStorageValueType(enum stored_value_type);

    /**
     * Get the default StoredValue type.
     */
    static enum stored_value_type getDefaultStorageValueType();

    /**
     * Get the default StoredValue type as a string.
     */
    static const char* getDefaultStorageValueTypeStr();

    Atomic<size_t>       numNonResidentItems;
    Atomic<size_t>       numEjects;
    //! Memory consumed by items in this hashtable.
    Atomic<size_t>       memSize;
<<<<<<< HEAD
=======
    //! Cache size.
    Atomic<size_t>       cacheSize;

>>>>>>> 5be64ddc
private:
    inline bool active() { return activeState = true; }
    inline void active(bool newv) { activeState = newv; }

    size_t               size;
    size_t               n_locks;
    StoredValue        **values;
    Mutex               *mutexes;
    EPStats&             stats;
    StoredValueFactory   valFact;
    Atomic<size_t>       visitors;
    Atomic<size_t>       numItems;
    Atomic<size_t>       numResizes;
    bool                 activeState;

    static size_t                 defaultNumBuckets;
    static size_t                 defaultNumLocks;
    static enum stored_value_type defaultStoredValueType;

    int getBucketForHash(int h) {
        return abs(h % static_cast<int>(size));
    }

    inline int mutexForBucket(int bucket_num) {
        assert(active());
        assert(bucket_num >= 0);
        int lock_num = bucket_num % static_cast<int>(n_locks);
        assert(lock_num < static_cast<int>(n_locks));
        assert(lock_num >= 0);
        return lock_num;
    }

    DISALLOW_COPY_AND_ASSIGN(HashTable);
};

#endif /* STORED_VALUE_H */<|MERGE_RESOLUTION|>--- conflicted
+++ resolved
@@ -1290,12 +1290,9 @@
     Atomic<size_t>       numEjects;
     //! Memory consumed by items in this hashtable.
     Atomic<size_t>       memSize;
-<<<<<<< HEAD
-=======
     //! Cache size.
     Atomic<size_t>       cacheSize;
 
->>>>>>> 5be64ddc
 private:
     inline bool active() { return activeState = true; }
     inline void active(bool newv) { activeState = newv; }
